/*
 * Copyright (c) 2016, 2017, Oracle and/or its affiliates. All rights reserved.
 *
 * This program is free software; you can redistribute it and/or
 * modify it under the terms of the GNU General Public License as
 * published by the Free Software Foundation; version 2 of the
 * License.
 *
 * This program is distributed in the hope that it will be useful,
 * but WITHOUT ANY WARRANTY; without even the implied warranty of
 * MERCHANTABILITY or FITNESS FOR A PARTICULAR PURPOSE. See the
 * GNU General Public License for more details.
 *
 * You should have received a copy of the GNU General Public License
 * along with this program; if not, write to the Free Software
 * Foundation, Inc., 51 Franklin St, Fifth Floor, Boston, MA
 * 02110-1301  USA
 */

#include <string>
#include <cstring>
#include <system_error>
#include <vector>

#include "modules/adminapi/mod_dba_provisioning_interface.h"
#include "mysqlshdk/libs/utils/process_launcher.h"
#include "mysqlshdk/libs/utils/utils_file.h"
#include "mysqlshdk/libs/utils/utils_string.h"
#include "mysqlshdk/libs/utils/utils_general.h"
#include "shellcore/base_session.h"

static const char *kRequiredMySQLProvisionInterfaceVersion = "2.1";

using namespace mysqlsh;
using namespace mysqlsh::dba;
using namespace shcore;

ProvisioningInterface::ProvisioningInterface(
    shcore::Interpreter_delegate *deleg)
    : _verbose(0), _delegate(deleg) {}

ProvisioningInterface::~ProvisioningInterface() {}

int ProvisioningInterface::execute_mysqlprovision(
    const std::string &cmd, const std::vector<const char *> &args,
    const std::vector<std::string> &passwords,
    shcore::Value::Array_type_ref &errors, int verbose) {
  std::vector<const char *> args_script;
  std::string buf;
  char c;
  int exit_code = 0;
  std::string full_output;

  // set _local_mysqlprovision_path if empty
  if (_local_mysqlprovision_path.empty()) {
    // 1st try from global options (programmatically set by main program)
    // 2nd check if the binary is in the same dir as ourselves
    // 3rd set it to mysqlprovision and hope that it will be in $PATH

    if ((*shcore::Shell_core_options::get()).has_key(SHCORE_GADGETS_PATH))
      _local_mysqlprovision_path =
          (*shcore::Shell_core_options::get())[SHCORE_GADGETS_PATH].as_string();

    if (_local_mysqlprovision_path.empty()) {
      std::string tmp(get_binary_folder());
#ifdef _WIN32
      tmp.append("\\mysqlprovision.cmd");
#else
      tmp.append("/mysqlprovision");
#endif
      if (file_exists(tmp))
        _local_mysqlprovision_path = tmp;
    }

    // If is not set, we have to assume that it's located on the PATH
    if (_local_mysqlprovision_path.empty())
      _local_mysqlprovision_path = "mysqlprovision";
  }

  args_script.push_back(_local_mysqlprovision_path.c_str());
  args_script.push_back(cmd.c_str());

  args_script.insert(args_script.end(), args.begin(), args.end());
  // API version check for mysqlprovision
  args_script.push_back("--log-format=json");
  args_script.push_back("-xV");

  args_script.push_back(kRequiredMySQLProvisionInterfaceVersion);

  if (verbose > 1)
    args_script.push_back("--verbose");

  args_script.push_back(NULL);

  std::string message =
      "DBA: mysqlprovision: Executing " +
      shcore::str_join(&args_script[0], &args_script[args_script.size() - 1],
                       " ");
  log_info("%s", message.c_str());

  if (verbose > 1) {
    message += "\n";
    _delegate->print(_delegate->user_data, message.c_str());
  }

  if (verbose) {
    std::string title = " MySQL Provision Output ";
    std::string half_header((78 - title.size()) / 2, '=');
    std::string header = half_header + title + half_header + "\n";
    _delegate->print(_delegate->user_data, header.c_str());
  }

  std::string format =
      (*Shell_core_options::get())[SHCORE_OUTPUT_FORMAT].as_string();
  std::string stage_action;

  shcore::Process_launcher p(&args_script[0]);
  try {
    stage_action = "starting";
    p.start();

    if (!passwords.empty()) {
      stage_action = "executing";
      for (size_t i = 0; i < passwords.size(); i++) {
        p.write(passwords[i].c_str(), passwords[i].length());
      }
    }

    stage_action = "reading from";

    bool last_closed = false;
    bool json_started = false;
    while (p.read(&c, 1) > 0) {
      // Ignores the initial output (most likely prompts)
      // Until the first { is found, indicating the start of JSON data
      if (!json_started) {
        if (c == '{') {
          json_started = true;

          // Prints any initial data
          if (!buf.empty() && verbose)
            _delegate->print(_delegate->user_data, buf.c_str());

          buf.clear();
        } else {
          buf += c;
          continue;
        }
      }

      if (c == '\n') {
        // TODO: We may need to also filter other messages about
        //       password retrieval

        if (last_closed) {
          shcore::Value raw_data;
          try {
            raw_data = shcore::Value::parse(buf);
          } catch (shcore::Exception &e) {
            std::string error = e.what();
            error += ": ";
            error += buf;

            // Prints the bad formatted buffer, instead of trowing an exception
            // and aborting This is because despite the problam parsing the MP
            // output The work may have been completed there.
            _delegate->print(_delegate->user_data, buf.c_str());
            // throw shcore::Exception::parser_error(error);

            log_error("DBA: mysqlprovision: %s", error.c_str());
          }

          if (raw_data && raw_data.type == shcore::Map) {
            auto data = raw_data.as_map();

            std::string type = data->get_string("type");
            std::string info;

            if (type == "WARNING" || type == "ERROR") {
              if (!errors)
                errors.reset(new shcore::Value::Array_type());

              errors->push_back(raw_data);
              info = type + ": ";
            } else if (type == "DEBUG") {
              info = type + ": ";
            }

            info += data->get_string("msg") + "\n";

            if (verbose &&
                info.find("Enter the password for") == std::string::npos) {
              if (format.find("json") == std::string::npos)
                _delegate->print(_delegate->user_data, info.c_str());
              else
                _delegate->print_value(_delegate->user_data, raw_data,
                                       "mysqlprovision");
            }
          }

          log_debug("DBA: mysqlprovision: %s", buf.c_str());

          full_output.append(buf);
          buf = "";
        } else
          buf += c;
      } else if (c == '\r') {
        buf += c;
      } else {
        buf += c;

        last_closed = c == '}';
      }
    }

    if (!buf.empty()) {
      if (verbose)
        _delegate->print(_delegate->user_data, buf.c_str());

      log_debug("DBA: mysqlprovision: %s", buf.c_str());

      full_output.append(buf);
    }
    stage_action = "terminating";
  } catch (const std::system_error &e) {
    log_warning("DBA: %s while %s mysqlprovision", e.what(),
                stage_action.c_str());
  }

  exit_code = p.wait();

  if (verbose) {
    std::string footer(78, '=');
    footer.append("\n");
    _delegate->print(_delegate->user_data, footer.c_str());
  }

  /*
   * process launcher returns 128 if an ENOENT happened.
   */
  if (exit_code == 128)
    throw shcore::Exception::runtime_error(
        "mysqlprovision not found. Please verify that mysqlsh is installed "
        "correctly.");

  /*
   * mysqlprovision returns 1 as exit-code for internal behaviour errors.
   * The logged message starts with "ERROR: "
   */
  else if (exit_code == 1) {
    // Print full output if it wasn't already printed before because of verbose
    log_error("DBA: mysqlprovision exited with error code (%s) : %s ",
              std::to_string(exit_code).c_str(), full_output.c_str());

    /*
     * mysqlprovision returns 2 as exit-code for parameters parsing errors
     * The logged message starts with "mysqlprovision: error: "
     */
  } else if (exit_code == 2) {
    log_error("DBA: mysqlprovision exited with error code (%s) : %s ",
              std::to_string(exit_code).c_str(), full_output.c_str());

    // This error implies a wrong integratio nbetween the chell and MP
    std::string log_path = shcore::get_user_config_path();
    log_path += "mysqlsh.log";

    throw shcore::Exception::runtime_error(
        "Error calling mysqlprovision. For more details look at the log at: " +
        log_path);
  } else {
    log_info("DBA: mysqlprovision: Command returned exit code %i", exit_code);
  }
  return exit_code;
}

void ProvisioningInterface::set_ssl_args(
    const std::string &prefix, const shcore::Value::Map_type_ref &instance_ssl,
    std::vector<const char *> &args) {
  std::string ssl_ca, ssl_cert, ssl_key;

  if (instance_ssl->has_key("sslCa"))
    ssl_ca = "--" + prefix + "-ssl-ca=" + instance_ssl->get_string("sslCa");
  if (instance_ssl->has_key("sslCert"))
    ssl_cert =
        "--" + prefix + "-ssl-cert=" + instance_ssl->get_string("sslCert");
  if (instance_ssl->has_key("sslKey"))
    ssl_key = "--" + prefix + "-ssl-key=" + instance_ssl->get_string("sslKey");

  if (!ssl_ca.empty())
    args.push_back(strdup(ssl_ca.c_str()));
  if (!ssl_cert.empty())
    args.push_back(strdup(ssl_cert.c_str()));
  if (!ssl_key.empty())
    args.push_back(strdup(ssl_key.c_str()));
}

int ProvisioningInterface::check(
    const std::string &user, const std::string &host, int port,
    const std::string &password,
    const shcore::Value::Map_type_ref &instance_ssl, const std::string &cnfpath,
    bool update, shcore::Value::Array_type_ref &errors) {
  std::string instance_param =
      "--instance=" + user + "@" + host + ":" + std::to_string(port);
  std::vector<std::string> passwords;
  std::string pwd = password;

  pwd += "\n";
  passwords.push_back(pwd);

  std::vector<const char *> args;
  args.push_back(instance_param.c_str());
  set_ssl_args("instance", instance_ssl, args);

  std::string path(cnfpath);

  if (!path.empty()) {
    args.push_back("--defaults-file");

    // quoting handled internally
    args.push_back(path.c_str());
  }

  if (update)
    args.push_back("--update");

  args.push_back("--stdin");

  return execute_mysqlprovision("check", args, passwords, errors, _verbose);
}

int ProvisioningInterface::exec_sandbox_op(
    const std::string &op, int port, int portx, const std::string &sandbox_dir,
    const std::string &password, const std::vector<std::string> &extra_args,
    shcore::Value::Array_type_ref &errors) {
  std::vector<std::string> sandbox_args, passwords;
  std::string arg, pwd = password;

  if (port != 0) {
    arg = "--port=" + std::to_string(port);
    sandbox_args.push_back(arg);
  }

  if (portx != 0) {
    arg = "--mysqlx-port=" + std::to_string(portx);
    sandbox_args.push_back(arg);
  }

  if (!sandbox_dir.empty()) {
    sandbox_args.push_back("--sandboxdir");

    sandbox_args.push_back(sandbox_dir);
  } else if (shcore::Shell_core_options::get()->has_key(SHCORE_SANDBOX_DIR)) {
    std::string dir =
        (*shcore::Shell_core_options::get())[SHCORE_SANDBOX_DIR].as_string();

    try {
      shcore::ensure_dir_exists(dir);

      sandbox_args.push_back("--sandboxdir");
      sandbox_args.push_back(dir);
    } catch (std::runtime_error &error) {
      log_warning("DBA: Unable to create default sandbox directory at %s.",
                  dir.c_str());
    }
  }

  // Inserts the indicated password
  if (op == "create" || op == "stop") {
    pwd += "\n";
    passwords.push_back(pwd);
  }

  std::vector<const char *> args;
  args.push_back(op.c_str());
  for (size_t i = 0; i < sandbox_args.size(); i++)
    args.push_back(sandbox_args[i].c_str());
  for (size_t i = 0; i < extra_args.size(); i++)
    args.push_back(extra_args[i].c_str());
  if (!pwd.empty())
    args.push_back("--stdin");

  return execute_mysqlprovision("sandbox", args, passwords, errors, _verbose);
}

int ProvisioningInterface::create_sandbox(
    int port, int portx, const std::string &sandbox_dir,
    const std::string &password, const shcore::Value &mycnf_options,
    bool start, bool ignore_ssl_error, shcore::Value::Array_type_ref &errors) {

  std::vector<std::string> extra_args;
  if (mycnf_options) {
    for (auto s : *mycnf_options.as_array()) {
      extra_args.push_back("--opt=" + s.as_string());
    }
  }

  if (ignore_ssl_error)
    extra_args.push_back("--ignore-ssl-error");

  if(start)
    extra_args.push_back("--start");

  return exec_sandbox_op("create", port, portx, sandbox_dir, password,
                         extra_args, errors);
}

int ProvisioningInterface::delete_sandbox(
    int port, const std::string &sandbox_dir,
    shcore::Value::Array_type_ref &errors) {
  return exec_sandbox_op("delete", port, 0, sandbox_dir, "",
                         std::vector<std::string>(), errors);
}

int ProvisioningInterface::kill_sandbox(int port,
                                        const std::string &sandbox_dir,
                                        shcore::Value::Array_type_ref &errors) {
  return exec_sandbox_op("kill", port, 0, sandbox_dir, "",
                         std::vector<std::string>(), errors);
}

int ProvisioningInterface::stop_sandbox(int port,
                                        const std::string &sandbox_dir,
                                        const std::string &password,
                                        shcore::Value::Array_type_ref &errors) {
  return exec_sandbox_op("stop", port, 0, sandbox_dir, password,
                         std::vector<std::string>(), errors);
}

int ProvisioningInterface::start_sandbox(
    int port, const std::string &sandbox_dir,
    shcore::Value::Array_type_ref &errors) {
  return exec_sandbox_op("start", port, 0, sandbox_dir, "",
                         std::vector<std::string>(), errors);
}

<<<<<<< HEAD
int ProvisioningInterface::start_replicaset(
    const std::string &instance_url,
    const shcore::Value::Map_type_ref &instance_ssl,
    const std::string &repl_user, const std::string &super_user_password,
    const std::string &repl_user_password, bool multi_master,
    const std::string &ssl_mode, const std::string &ip_whitelist,
    shcore::Value::Array_type_ref &errors) {
=======
int ProvisioningInterface::start_replicaset(const std::string &instance_url,
                                      const shcore::Value::Map_type_ref &instance_ssl,
                                      const std::string &repl_user,
                                      const std::string &super_user_password, const std::string &repl_user_password,
                                      bool multi_master, const std::string &ssl_mode,
                                      const std::string &ip_whitelist,
                                      const std::string &group_name,
                                      shcore::Value::Array_type_ref &errors) {
>>>>>>> 75312660
  std::vector<std::string> passwords;
  std::string instance_args, repl_user_args;
  std::string super_user_pwd = super_user_password;
  std::string repl_user_pwd = repl_user_password;
  std::string ssl_mode_opt;
  std::string ip_whitelist_opt;
  std::string group_name_opt;

  instance_args = "--instance=" + instance_url;
  repl_user_args = "--replication-user=" + repl_user;

  super_user_pwd += "\n";
  passwords.push_back(super_user_pwd);

  repl_user_pwd += "\n";
  passwords.push_back(repl_user_pwd);

  std::vector<const char *> args;
  args.push_back(instance_args.c_str());
  set_ssl_args("instance", instance_ssl, args);
  if (!repl_user.empty())
    args.push_back(repl_user_args.c_str());
  if (multi_master)
    args.push_back("--single-primary=OFF");
  if (!ssl_mode.empty()) {
    ssl_mode_opt = "--ssl-mode=" + ssl_mode;
    args.push_back(ssl_mode_opt.c_str());
  }
  if (!ip_whitelist.empty()) {
    ip_whitelist_opt = "--ip-whitelist=" + ip_whitelist;
    args.push_back(ip_whitelist_opt.c_str());
  }
  if (!group_name.empty()) {
    group_name_opt = "--group-name=" + group_name;
    args.push_back(group_name_opt.c_str());
  }

  args.push_back("--stdin");

  return execute_mysqlprovision("start-replicaset", args, passwords, errors,
                                _verbose);
}

int ProvisioningInterface::join_replicaset(
    const std::string &instance_url,
    const shcore::Value::Map_type_ref &instance_ssl,
    const std::string &repl_user, const std::string &peer_instance_url,
    const shcore::Value::Map_type_ref &peer_instance_ssl,
    const std::string &super_user_password,
    const std::string &repl_user_password, const std::string &ssl_mode,
    const std::string &ip_whitelist, const std::string &gr_group_seeds,
    bool skip_rpl_user, shcore::Value::Array_type_ref &errors) {
  std::vector<std::string> passwords;
  std::string instance_args, peer_instance_args, repl_user_args;
  std::string super_user_pwd = super_user_password;
  std::string repl_user_pwd = repl_user_password;
  std::string ssl_mode_opt;
  std::string ip_whitelist_opt;
  std::string gr_group_seeds_opt;

  instance_args = "--instance=" + instance_url;
  repl_user_args = "--replication-user=" + repl_user;

  super_user_pwd += "\n";
  // password for instance being joined
  passwords.push_back(super_user_pwd);
  if (!repl_user.empty()) {
    // password for the replication user
    repl_user_pwd += "\n";
    passwords.push_back(repl_user_pwd);
  }
  // we need to enter the super-user password again for the peer instance
  passwords.push_back(super_user_pwd);

  peer_instance_args = "--peer-instance=" + peer_instance_url;

  std::vector<const char *> args;
  args.push_back(instance_args.c_str());
  set_ssl_args("instance", instance_ssl, args);
  if (!repl_user.empty())
    args.push_back(repl_user_args.c_str());
  args.push_back(peer_instance_args.c_str());
  set_ssl_args("peer-instance", peer_instance_ssl, args);
  if (!ssl_mode.empty()) {
    ssl_mode_opt = "--ssl-mode=" + ssl_mode;
    args.push_back(ssl_mode_opt.c_str());
  }
  if (!ip_whitelist.empty()) {
    ip_whitelist_opt = "--ip-whitelist=" + ip_whitelist;
    args.push_back(ip_whitelist_opt.c_str());
  }

  if (!gr_group_seeds.empty()) {
    gr_group_seeds_opt = "--group-seeds=" + gr_group_seeds;
    args.push_back(gr_group_seeds_opt.c_str());
  }

  if (skip_rpl_user)
    args.push_back("--skip-replication-user");

  args.push_back("--stdin");

  return execute_mysqlprovision("join-replicaset", args, passwords, errors,
                                _verbose);
}

int ProvisioningInterface::leave_replicaset(
    const std::string &instance_url,
    const shcore::Value::Map_type_ref &instance_ssl,
    const std::string &super_user_password,
    shcore::Value::Array_type_ref &errors) {
  std::vector<std::string> passwords;
  std::string instance_args, repl_user_args;
  std::string super_user_pwd = super_user_password;

  instance_args = "--instance=" + instance_url;

  super_user_pwd += "\n";
  passwords.push_back(super_user_pwd);

  std::vector<const char *> args;
  args.push_back(instance_args.c_str());
  set_ssl_args("instance", instance_ssl, args);

  args.push_back("--stdin");

  return execute_mysqlprovision("leave-replicaset", args, passwords, errors,
                                _verbose);
}<|MERGE_RESOLUTION|>--- conflicted
+++ resolved
@@ -433,15 +433,6 @@
                          std::vector<std::string>(), errors);
 }
 
-<<<<<<< HEAD
-int ProvisioningInterface::start_replicaset(
-    const std::string &instance_url,
-    const shcore::Value::Map_type_ref &instance_ssl,
-    const std::string &repl_user, const std::string &super_user_password,
-    const std::string &repl_user_password, bool multi_master,
-    const std::string &ssl_mode, const std::string &ip_whitelist,
-    shcore::Value::Array_type_ref &errors) {
-=======
 int ProvisioningInterface::start_replicaset(const std::string &instance_url,
                                       const shcore::Value::Map_type_ref &instance_ssl,
                                       const std::string &repl_user,
@@ -450,7 +441,6 @@
                                       const std::string &ip_whitelist,
                                       const std::string &group_name,
                                       shcore::Value::Array_type_ref &errors) {
->>>>>>> 75312660
   std::vector<std::string> passwords;
   std::string instance_args, repl_user_args;
   std::string super_user_pwd = super_user_password;
