/*
 * Copyright (c) 2016, Oracle and/or its affiliates. All rights reserved.
 *
 * This program is free software; you can redistribute it and/or
 * modify it under the terms of the GNU General Public License as
 * published by the Free Software Foundation; version 2 of the
 * License.
 *
 * This program is distributed in the hope that it will be useful,
 * but WITHOUT ANY WARRANTY; without even the implied warranty of
 * MERCHANTABILITY or FITNESS FOR A PARTICULAR PURPOSE. See the
 * GNU General Public License for more details.
 *
 * You should have received a copy of the GNU General Public License
 * along with this program; if not, write to the Free Software
 * Foundation, Inc., 51 Franklin St, Fifth Floor, Boston, MA
 * 02110-1301  USA
 */

#include "utils/utils_sqlstring.h"
#include "mod_mysqlx_admin_session.h"
#include "shellcore/object_factory.h"
#include "../mysqlxtest_utils.h"

#include "logger/logger.h"

<<<<<<< HEAD
#include <boost/bind.hpp>
#include <boost/pointer_cast.hpp>

#include "mod_mysqlx_farm.h"
#include "mod_mysqlx_metadata_storage.h"

=======
using namespace std::placeholders;
>>>>>>> 724c3505
using namespace mysh;
using namespace mysh::mysqlx;
using namespace shcore;

REGISTER_OBJECT(mysqlx, AdminSession);

AdminSession::AdminSession()
{
  init();
}

bool AdminSession::is_connected() const
{
  return _session.is_connected();
}

SessionHandle AdminSession::get_session() const
{
  return _session;
}

AdminSession::AdminSession(const AdminSession& s) : ShellAdminSession(s)
{
  init();
}

void AdminSession::init()
{
  // In case we are going to keep a cache of Farms
  // If not, _farms can be removed
  _farms.reset(new shcore::Value::Map_type);

  // Note this one is a function that has a property equivalent: getDefaultFarm/defaultFarm
  add_method("getDefaultFarm", boost::bind(&AdminSession::get_member_method, this, _1, "getDefaultFarm", "defaultFarm"), NULL);

<<<<<<< HEAD
  // Pure functions
  add_method("createFarm", boost::bind(&AdminSession::create_farm, this, _1), "farmName", shcore::String, NULL);
  add_method("dropFarm", boost::bind(&AdminSession::drop_farm, this, _1), "farmName", shcore::String, NULL);
  add_method("getFarm", boost::bind(&AdminSession::get_farm, this, _1), "farmName", shcore::String, NULL);
  add_method("close", boost::bind(&AdminSession::close, this, _1), "data");
=======
  add_method("close", std::bind(&AdminSession::close, this, _1), "data");
>>>>>>> 724c3505
}

Value AdminSession::connect(const Argument_list &args)
{
  args.ensure_count(1, 2, "AdminSession.connect");

  try
  {
    // Retrieves the connection data, whatever the source is
    load_connection_data(args);

    _session.open(_host, _port, _schema, _user, _password, _ssl_ca, _ssl_cert, _ssl_key, 10000, _auth_method, true);

    // initializes the MetadataStorage
    _metadata_storage.reset(new MetadataStorage(shared_from_this()));
  }
  CATCH_AND_TRANSLATE_FUNCTION_EXCEPTION("AdminSession.connect");

  return Value::Null();
}

void AdminSession::set_option(const char *option, int value)
{
  if (strcmp(option, "trace_protocol") == 0 && _session.is_connected())
    _session.enable_protocol_trace(value != 0);
  else
    throw shcore::Exception::argument_error(std::string("Unknown option ").append(option));
}

uint64_t AdminSession::get_connection_id() const
{
  return _connection_id;
}

/*
 * This function verifies if the given object exist in the database, works for schemas, tables, views and collections.
 * The check for tables, views and collections is done is done based on the type.
 * If type is not specified and an object with the name is found, the type will be returned.
 *
 * Returns the name of the object as exists in the database.
 */
std::string AdminSession::db_object_exists(std::string &type, const std::string &name, const std::string& owner) const
{
  return _session.db_object_exists(type, name, owner);
}

/**
* \brief Closes the session.
* After closing the session it is still possible to make read only operation to gather metadata info, like getTable(name) or getSchemas().
*/
#if DOXYGEN_JS
Undefined AdminSession::close(){}
#elif DOXYGEN_PY
None AdminSession::close(){}
#endif
Value AdminSession::close(const shcore::Argument_list &args)
{
  args.ensure_count(0, get_function_name("close").c_str());

  // Connection must be explicitly closed, we can't rely on the
  // automatic destruction because if shared across different objects
  // it may remain open
  reset_session();

  return shcore::Value();
}

void AdminSession::reset_session()
{
  try
  {
    log_warning("Closing admin session: %s", _uri.c_str());

    _session.reset();
  }
  catch (std::exception &e)
  {
    log_warning("Error occurred closing admin session: %s", e.what());
  }
}

bool AdminSession::has_member(const std::string &prop) const
{
  if (ShellAdminSession::has_member(prop))
    return true;
  if (prop == "defaultFarm" || prop == "uri")
    return true;

  return false;
}

std::vector<std::string> AdminSession::get_members() const
{
  std::vector<std::string> members(ShellAdminSession::get_members());
  members.push_back("defaultFarm");
  return members;
}

#if DOXYGEN_CPP
/**
 * Use this function to retrieve an valid member of this class exposed to the scripting languages.
 * \param prop : A string containing the name of the member to be returned
 *
 * This function returns a Value that wraps the object returned by this function.
 * The content of the returned value depends on the property being requested.
 * The next list shows the valid properties as well as the returned value for each of them:
 *
 * \li uri: returns a String object with a string representing the connection data for this session.
 * \li defaultFarm: returns the default Farm object.
 */
#else
/**
* Retrieves the connection data for this session in string format.
* \return A string representing the connection data.
*/
#if DOXYGEN_JS
String AdminSession::getUri(){}
#elif DOXYGEN_PY
str AdminSession::get_uri(){}
#endif
/**
* Retrieves the Farm configured as default on this Metadata instance.
* \return A Farm object or Null
*/
#if DOXYGEN_JS
Farm AdminSession::getDefaultFarm(){}
#elif DOXYGEN_PY
Farm AdminSession::get_default_farm(){}
#endif
#endif

Value AdminSession::get_member(const std::string &prop) const
{
  // Retrieves the member first from the parent
  Value ret_val;

  // Check the member is on the base classes before attempting to
  // retrieve it since it may throw invalid member otherwise
  // If not on the parent classes and not here then we can safely assume
  // it is a schema and attempt loading it as such
  if (ShellAdminSession::has_member(prop))
    ret_val = ShellAdminSession::get_member(prop);
  else if (prop == "uri")
    ret_val = Value(_uri);
  else if (prop == "defaultFarm")
  {
    // If there is a default farm and we have the name, retrieve it with the next call
    if (!_default_farm.empty())
    {
      shcore::Argument_list args;
      args.push_back(shcore::Value(_default_farm));
      ret_val = get_farm(args);
    }
    // For V1 we only support one Farm. Check if there's a Farm on the MD and update _default_farm to it.
    else if (_metadata_storage->has_default_farm())
    {
      _default_farm = _metadata_storage->get_default_farm_name();

      shcore::Argument_list args;
      args.push_back(shcore::Value(_default_farm));

      ret_val = get_farm(args);
    }
    else
      ret_val = Value::Null();
  }

  return ret_val;
}

/**
* Retrieves a Farm object from the current session through it's name.
* \param name The name of the Farm object to be retrieved.
* \return The Farm object with the given name.
* \sa Farm
*/
#if DOXYGEN_JS
Farm AdminSession::getFarm(String name){}
#elif DOXYGEN_PY
Farm AdminSession::get_farm(str name){}
#endif

shcore::Value AdminSession::get_farm(const shcore::Argument_list &args) const
{
  Value ret_val;
  args.ensure_count(1, get_function_name("getFarm").c_str());

  try
  {
    if (!_session.is_connected())
      throw Exception::metadata_error("Not connected to the Metadata Storage.");

    std::string farm_name = args.string_at(0);

    if (farm_name.empty())
      throw Exception::argument_error("The Farm name cannot be empty.");

    if (!_farms->has_key(farm_name))
      (*_farms)[farm_name] = shcore::Value(boost::dynamic_pointer_cast<shcore::Object_bridge>(_metadata_storage->get_farm(farm_name)));

    ret_val = (*_farms)[farm_name];
  }
  CATCH_AND_TRANSLATE_FUNCTION_EXCEPTION(get_function_name("getFarm"))

  return ret_val;
}

/**
 * Creates a Farm object.
 * \param name The name of the Farm object to be retrieved.
 * \return The created Farm object.
 * \sa Farm
 */
#if DOXYGEN_JS
Farm AdminSession::createFarm(String name){}
#elif DOXYGEN_PY
Farm AdminSession::create_farm(str name){}
#endif
shcore::Value AdminSession::create_farm(const shcore::Argument_list &args)
{
  Value ret_val;
  args.ensure_count(1, get_function_name("createFarm").c_str());

  try
  {
    if (!_session.is_connected())
      throw Exception::metadata_error("Not connected to the Metadata Storage.");
    else
    {
      std::string farm_name = args.string_at(0);

      if (farm_name.empty())
        throw Exception::argument_error("The Farm name cannot be empty.");

      /*
       * For V1.0 we only support one single Farm. That one shall be the default Farm.
       * We must check if there's already a Default Farm assigned, and if so thrown an exception.
       * And we must check if there's already one Farm on the MD and if so assign it to Default
       */
      bool has_default_farm = _metadata_storage->has_default_farm();

      if (!_default_farm.empty() || has_default_farm)
        throw Exception::argument_error("There is already one Farm initialized. Only one Farm is supported.");

      // First we need to create the Metadata Schema, or update it if already exists
      _metadata_storage->create_metadata_schema();

      boost::shared_ptr<Farm> farm (new Farm(farm_name, _metadata_storage));

      // Insert Farm on the Metadata Schema
      _metadata_storage->insert_farm(farm);

      // If it reaches here, it means there are no exceptions
      ret_val = Value(boost::static_pointer_cast<Object_bridge>(farm));
      (*_farms)[farm_name] = ret_val;

      // Update the default_farm
      _default_farm = farm_name;
    }
  }
  CATCH_AND_TRANSLATE_FUNCTION_EXCEPTION(get_function_name("createFarm"))

  return ret_val;
}

/**
 * Drops a Farm object.
 * \param name The name of the Farm object to be dropped.
 * \return nothing.
 * \sa Farm
 */
#if DOXYGEN_JS
Undefined AdminSession::dropFarm(String name){}
#elif DOXYGEN_PY
None AdminSession::drop_farm(str name){}
#endif

shcore::Value AdminSession::drop_farm(const shcore::Argument_list &args)
{
  args.ensure_count(1, 2, get_function_name("dropFarm").c_str());

  try
  {
    if (!_session.is_connected())
      throw Exception::metadata_error("Not connected to the Metadata Storage.");
    else
    {
      std::string farm_name = args.string_at(0);

      if (farm_name.empty())
        throw Exception::argument_error("The Farm name cannot be empty.");

      shcore::Value::Map_type_ref options; // Map with the options
      bool drop_default_rs = false;

      // Check for options
      if(args.size() == 2)
      {
        options = args.map_at(1);

        if (options->has_key("dropDefaultReplicaSet"))
          drop_default_rs = (*options)["dropDefaultReplicaSet"].as_bool();
      }

      if (!drop_default_rs)
      {
        _metadata_storage->drop_farm(farm_name);

        // If it reaches here, it means there are no exceptions
        if (_farms->has_key(farm_name))
          _farms->erase(farm_name);
      }
      else
      {
        // check if the Farm has more replicaSets than the default one
        if (!_metadata_storage->farm_has_default_replicaset_only(farm_name))
          throw Exception::logic_error("Cannot drop Farm: The farm with the name '"
              + farm_name + "' has more replicasets than the default replicaset.");

        // drop the default ReplicaSet and call drop_farm again
        _metadata_storage->drop_default_replicaset(farm_name);
        _metadata_storage->drop_farm(farm_name);

        // If it reaches here, it means there are no exceptions
        if (_farms->has_key(farm_name))
          _farms->erase(farm_name);
      }
    }
  }
  CATCH_AND_TRANSLATE_FUNCTION_EXCEPTION(get_function_name("dropFarm"))

  return Value();
}

shcore::Value AdminSession::get_capability(const std::string& name)
{
  return _session.get_capability(name);
}


// TODO: Careful wit this one, this means the status printed on the shell with the \s command
shcore::Value AdminSession::get_status(const shcore::Argument_list &args)
{
  shcore::Value::Map_type_ref status(new shcore::Value::Map_type);

  (*status)["SESSION_TYPE"] = shcore::Value("Admin");

  shcore::Value instance_type = get_capability("instance_type");
  if (instance_type)
    (*status)["NODE_TYPE"] = instance_type;

  // TODO: Uncomment or Delete
  (*status)["DEFAULT_FARM"] = shcore::Value(_default_farm);

  return shcore::Value(status);
}

std::shared_ptr<shcore::Object_bridge> AdminSession::create(const shcore::Argument_list &args)
{
  return connect_admin_session(args);
}
<|MERGE_RESOLUTION|>--- conflicted
+++ resolved
@@ -1,441 +1,430 @@
-/*
- * Copyright (c) 2016, Oracle and/or its affiliates. All rights reserved.
- *
- * This program is free software; you can redistribute it and/or
- * modify it under the terms of the GNU General Public License as
- * published by the Free Software Foundation; version 2 of the
- * License.
- *
- * This program is distributed in the hope that it will be useful,
- * but WITHOUT ANY WARRANTY; without even the implied warranty of
- * MERCHANTABILITY or FITNESS FOR A PARTICULAR PURPOSE. See the
- * GNU General Public License for more details.
- *
- * You should have received a copy of the GNU General Public License
- * along with this program; if not, write to the Free Software
- * Foundation, Inc., 51 Franklin St, Fifth Floor, Boston, MA
- * 02110-1301  USA
- */
-
-#include "utils/utils_sqlstring.h"
-#include "mod_mysqlx_admin_session.h"
-#include "shellcore/object_factory.h"
-#include "../mysqlxtest_utils.h"
-
-#include "logger/logger.h"
-
-<<<<<<< HEAD
-#include <boost/bind.hpp>
-#include <boost/pointer_cast.hpp>
-
+/*
+ * Copyright (c) 2016, Oracle and/or its affiliates. All rights reserved.
+ *
+ * This program is free software; you can redistribute it and/or
+ * modify it under the terms of the GNU General Public License as
+ * published by the Free Software Foundation; version 2 of the
+ * License.
+ *
+ * This program is distributed in the hope that it will be useful,
+ * but WITHOUT ANY WARRANTY; without even the implied warranty of
+ * MERCHANTABILITY or FITNESS FOR A PARTICULAR PURPOSE. See the
+ * GNU General Public License for more details.
+ *
+ * You should have received a copy of the GNU General Public License
+ * along with this program; if not, write to the Free Software
+ * Foundation, Inc., 51 Franklin St, Fifth Floor, Boston, MA
+ * 02110-1301  USA
+ */
+
+#include "utils/utils_sqlstring.h"
+#include "mod_mysqlx_admin_session.h"
+#include "shellcore/object_factory.h"
+#include "../mysqlxtest_utils.h"
+
+#include "logger/logger.h"
+
 #include "mod_mysqlx_farm.h"
-#include "mod_mysqlx_metadata_storage.h"
-
-=======
-using namespace std::placeholders;
->>>>>>> 724c3505
+#include "mod_mysqlx_metadata_storage.h"
+
+using namespace std::placeholders;
 using namespace mysh;
-using namespace mysh::mysqlx;
-using namespace shcore;
-
-REGISTER_OBJECT(mysqlx, AdminSession);
-
-AdminSession::AdminSession()
-{
-  init();
+using namespace mysh::mysqlx;
+using namespace shcore;
+
+REGISTER_OBJECT(mysqlx, AdminSession);
+
+AdminSession::AdminSession()
+{
+  init();
+}
+
+bool AdminSession::is_connected() const
+{
+  return _session.is_connected();
+}
+
+SessionHandle AdminSession::get_session() const
+{
+  return _session;
+}
+
+AdminSession::AdminSession(const AdminSession& s) : ShellAdminSession(s)
+{
+  init();
+}
+
+void AdminSession::init()
+{
+  // In case we are going to keep a cache of Farms
+  // If not, _farms can be removed
+  _farms.reset(new shcore::Value::Map_type);
+
+  // Note this one is a function that has a property equivalent: getDefaultFarm/defaultFarm
+  add_method("getDefaultFarm", std::bind(&AdminSession::get_member_method, this, _1, "getDefaultFarm", "defaultFarm"), NULL);
+
+  // Pure functions
+  add_method("createFarm", std::bind(&AdminSession::create_farm, this, _1), "farmName", shcore::String, NULL);
+  add_method("dropFarm", std::bind(&AdminSession::drop_farm, this, _1), "farmName", shcore::String, NULL);
+  add_method("getFarm", std::bind(&AdminSession::get_farm, this, _1), "farmName", shcore::String, NULL);
+  add_method("close", std::bind(&AdminSession::close, this, _1), "data");
 }
-
-bool AdminSession::is_connected() const
-{
-  return _session.is_connected();
-}
-
-SessionHandle AdminSession::get_session() const
-{
-  return _session;
-}
-
-AdminSession::AdminSession(const AdminSession& s) : ShellAdminSession(s)
-{
-  init();
-}
-
-void AdminSession::init()
-{
-  // In case we are going to keep a cache of Farms
-  // If not, _farms can be removed
-  _farms.reset(new shcore::Value::Map_type);
-
-  // Note this one is a function that has a property equivalent: getDefaultFarm/defaultFarm
-  add_method("getDefaultFarm", boost::bind(&AdminSession::get_member_method, this, _1, "getDefaultFarm", "defaultFarm"), NULL);
-
-<<<<<<< HEAD
-  // Pure functions
-  add_method("createFarm", boost::bind(&AdminSession::create_farm, this, _1), "farmName", shcore::String, NULL);
-  add_method("dropFarm", boost::bind(&AdminSession::drop_farm, this, _1), "farmName", shcore::String, NULL);
-  add_method("getFarm", boost::bind(&AdminSession::get_farm, this, _1), "farmName", shcore::String, NULL);
-  add_method("close", boost::bind(&AdminSession::close, this, _1), "data");
-=======
-  add_method("close", std::bind(&AdminSession::close, this, _1), "data");
->>>>>>> 724c3505
-}
-
-Value AdminSession::connect(const Argument_list &args)
-{
-  args.ensure_count(1, 2, "AdminSession.connect");
-
-  try
-  {
-    // Retrieves the connection data, whatever the source is
-    load_connection_data(args);
-
-    _session.open(_host, _port, _schema, _user, _password, _ssl_ca, _ssl_cert, _ssl_key, 10000, _auth_method, true);
-
-    // initializes the MetadataStorage
-    _metadata_storage.reset(new MetadataStorage(shared_from_this()));
-  }
-  CATCH_AND_TRANSLATE_FUNCTION_EXCEPTION("AdminSession.connect");
-
-  return Value::Null();
-}
-
-void AdminSession::set_option(const char *option, int value)
-{
-  if (strcmp(option, "trace_protocol") == 0 && _session.is_connected())
-    _session.enable_protocol_trace(value != 0);
-  else
-    throw shcore::Exception::argument_error(std::string("Unknown option ").append(option));
-}
-
-uint64_t AdminSession::get_connection_id() const
-{
-  return _connection_id;
-}
-
-/*
- * This function verifies if the given object exist in the database, works for schemas, tables, views and collections.
- * The check for tables, views and collections is done is done based on the type.
- * If type is not specified and an object with the name is found, the type will be returned.
- *
- * Returns the name of the object as exists in the database.
- */
-std::string AdminSession::db_object_exists(std::string &type, const std::string &name, const std::string& owner) const
-{
-  return _session.db_object_exists(type, name, owner);
-}
-
-/**
-* \brief Closes the session.
-* After closing the session it is still possible to make read only operation to gather metadata info, like getTable(name) or getSchemas().
-*/
-#if DOXYGEN_JS
-Undefined AdminSession::close(){}
-#elif DOXYGEN_PY
-None AdminSession::close(){}
-#endif
-Value AdminSession::close(const shcore::Argument_list &args)
-{
-  args.ensure_count(0, get_function_name("close").c_str());
-
-  // Connection must be explicitly closed, we can't rely on the
-  // automatic destruction because if shared across different objects
-  // it may remain open
-  reset_session();
-
-  return shcore::Value();
-}
-
-void AdminSession::reset_session()
-{
-  try
-  {
-    log_warning("Closing admin session: %s", _uri.c_str());
-
-    _session.reset();
-  }
-  catch (std::exception &e)
-  {
-    log_warning("Error occurred closing admin session: %s", e.what());
-  }
-}
-
-bool AdminSession::has_member(const std::string &prop) const
-{
-  if (ShellAdminSession::has_member(prop))
-    return true;
-  if (prop == "defaultFarm" || prop == "uri")
-    return true;
-
-  return false;
-}
-
-std::vector<std::string> AdminSession::get_members() const
-{
-  std::vector<std::string> members(ShellAdminSession::get_members());
-  members.push_back("defaultFarm");
-  return members;
-}
-
-#if DOXYGEN_CPP
-/**
- * Use this function to retrieve an valid member of this class exposed to the scripting languages.
- * \param prop : A string containing the name of the member to be returned
- *
- * This function returns a Value that wraps the object returned by this function.
- * The content of the returned value depends on the property being requested.
- * The next list shows the valid properties as well as the returned value for each of them:
- *
- * \li uri: returns a String object with a string representing the connection data for this session.
- * \li defaultFarm: returns the default Farm object.
- */
-#else
-/**
-* Retrieves the connection data for this session in string format.
-* \return A string representing the connection data.
-*/
-#if DOXYGEN_JS
-String AdminSession::getUri(){}
-#elif DOXYGEN_PY
-str AdminSession::get_uri(){}
-#endif
-/**
-* Retrieves the Farm configured as default on this Metadata instance.
-* \return A Farm object or Null
-*/
-#if DOXYGEN_JS
-Farm AdminSession::getDefaultFarm(){}
-#elif DOXYGEN_PY
-Farm AdminSession::get_default_farm(){}
-#endif
-#endif
-
-Value AdminSession::get_member(const std::string &prop) const
-{
-  // Retrieves the member first from the parent
-  Value ret_val;
-
-  // Check the member is on the base classes before attempting to
-  // retrieve it since it may throw invalid member otherwise
-  // If not on the parent classes and not here then we can safely assume
-  // it is a schema and attempt loading it as such
-  if (ShellAdminSession::has_member(prop))
-    ret_val = ShellAdminSession::get_member(prop);
-  else if (prop == "uri")
-    ret_val = Value(_uri);
-  else if (prop == "defaultFarm")
-  {
-    // If there is a default farm and we have the name, retrieve it with the next call
-    if (!_default_farm.empty())
-    {
-      shcore::Argument_list args;
-      args.push_back(shcore::Value(_default_farm));
-      ret_val = get_farm(args);
-    }
-    // For V1 we only support one Farm. Check if there's a Farm on the MD and update _default_farm to it.
-    else if (_metadata_storage->has_default_farm())
-    {
-      _default_farm = _metadata_storage->get_default_farm_name();
-
-      shcore::Argument_list args;
-      args.push_back(shcore::Value(_default_farm));
-
-      ret_val = get_farm(args);
-    }
-    else
-      ret_val = Value::Null();
-  }
-
-  return ret_val;
-}
-
-/**
-* Retrieves a Farm object from the current session through it's name.
-* \param name The name of the Farm object to be retrieved.
-* \return The Farm object with the given name.
-* \sa Farm
-*/
-#if DOXYGEN_JS
-Farm AdminSession::getFarm(String name){}
-#elif DOXYGEN_PY
-Farm AdminSession::get_farm(str name){}
-#endif
-
-shcore::Value AdminSession::get_farm(const shcore::Argument_list &args) const
-{
-  Value ret_val;
-  args.ensure_count(1, get_function_name("getFarm").c_str());
-
-  try
-  {
-    if (!_session.is_connected())
-      throw Exception::metadata_error("Not connected to the Metadata Storage.");
-
-    std::string farm_name = args.string_at(0);
-
-    if (farm_name.empty())
-      throw Exception::argument_error("The Farm name cannot be empty.");
-
-    if (!_farms->has_key(farm_name))
-      (*_farms)[farm_name] = shcore::Value(boost::dynamic_pointer_cast<shcore::Object_bridge>(_metadata_storage->get_farm(farm_name)));
-
-    ret_val = (*_farms)[farm_name];
-  }
-  CATCH_AND_TRANSLATE_FUNCTION_EXCEPTION(get_function_name("getFarm"))
-
-  return ret_val;
-}
-
-/**
- * Creates a Farm object.
- * \param name The name of the Farm object to be retrieved.
- * \return The created Farm object.
- * \sa Farm
- */
-#if DOXYGEN_JS
-Farm AdminSession::createFarm(String name){}
-#elif DOXYGEN_PY
-Farm AdminSession::create_farm(str name){}
-#endif
-shcore::Value AdminSession::create_farm(const shcore::Argument_list &args)
-{
-  Value ret_val;
-  args.ensure_count(1, get_function_name("createFarm").c_str());
-
-  try
-  {
-    if (!_session.is_connected())
-      throw Exception::metadata_error("Not connected to the Metadata Storage.");
-    else
-    {
-      std::string farm_name = args.string_at(0);
-
-      if (farm_name.empty())
-        throw Exception::argument_error("The Farm name cannot be empty.");
-
-      /*
-       * For V1.0 we only support one single Farm. That one shall be the default Farm.
-       * We must check if there's already a Default Farm assigned, and if so thrown an exception.
-       * And we must check if there's already one Farm on the MD and if so assign it to Default
-       */
-      bool has_default_farm = _metadata_storage->has_default_farm();
-
-      if (!_default_farm.empty() || has_default_farm)
-        throw Exception::argument_error("There is already one Farm initialized. Only one Farm is supported.");
-
-      // First we need to create the Metadata Schema, or update it if already exists
-      _metadata_storage->create_metadata_schema();
-
-      boost::shared_ptr<Farm> farm (new Farm(farm_name, _metadata_storage));
-
-      // Insert Farm on the Metadata Schema
-      _metadata_storage->insert_farm(farm);
-
-      // If it reaches here, it means there are no exceptions
-      ret_val = Value(boost::static_pointer_cast<Object_bridge>(farm));
-      (*_farms)[farm_name] = ret_val;
-
-      // Update the default_farm
-      _default_farm = farm_name;
-    }
-  }
-  CATCH_AND_TRANSLATE_FUNCTION_EXCEPTION(get_function_name("createFarm"))
-
-  return ret_val;
-}
-
-/**
- * Drops a Farm object.
- * \param name The name of the Farm object to be dropped.
- * \return nothing.
- * \sa Farm
- */
-#if DOXYGEN_JS
-Undefined AdminSession::dropFarm(String name){}
-#elif DOXYGEN_PY
-None AdminSession::drop_farm(str name){}
-#endif
-
-shcore::Value AdminSession::drop_farm(const shcore::Argument_list &args)
-{
-  args.ensure_count(1, 2, get_function_name("dropFarm").c_str());
-
-  try
-  {
-    if (!_session.is_connected())
-      throw Exception::metadata_error("Not connected to the Metadata Storage.");
-    else
-    {
-      std::string farm_name = args.string_at(0);
-
-      if (farm_name.empty())
-        throw Exception::argument_error("The Farm name cannot be empty.");
-
-      shcore::Value::Map_type_ref options; // Map with the options
-      bool drop_default_rs = false;
-
-      // Check for options
-      if(args.size() == 2)
-      {
-        options = args.map_at(1);
-
-        if (options->has_key("dropDefaultReplicaSet"))
-          drop_default_rs = (*options)["dropDefaultReplicaSet"].as_bool();
-      }
-
-      if (!drop_default_rs)
-      {
-        _metadata_storage->drop_farm(farm_name);
-
-        // If it reaches here, it means there are no exceptions
-        if (_farms->has_key(farm_name))
-          _farms->erase(farm_name);
-      }
-      else
-      {
-        // check if the Farm has more replicaSets than the default one
-        if (!_metadata_storage->farm_has_default_replicaset_only(farm_name))
-          throw Exception::logic_error("Cannot drop Farm: The farm with the name '"
-              + farm_name + "' has more replicasets than the default replicaset.");
-
-        // drop the default ReplicaSet and call drop_farm again
-        _metadata_storage->drop_default_replicaset(farm_name);
-        _metadata_storage->drop_farm(farm_name);
-
-        // If it reaches here, it means there are no exceptions
-        if (_farms->has_key(farm_name))
-          _farms->erase(farm_name);
-      }
-    }
-  }
-  CATCH_AND_TRANSLATE_FUNCTION_EXCEPTION(get_function_name("dropFarm"))
-
-  return Value();
-}
-
-shcore::Value AdminSession::get_capability(const std::string& name)
-{
-  return _session.get_capability(name);
-}
-
-
-// TODO: Careful wit this one, this means the status printed on the shell with the \s command
-shcore::Value AdminSession::get_status(const shcore::Argument_list &args)
-{
-  shcore::Value::Map_type_ref status(new shcore::Value::Map_type);
-
-  (*status)["SESSION_TYPE"] = shcore::Value("Admin");
-
-  shcore::Value instance_type = get_capability("instance_type");
-  if (instance_type)
-    (*status)["NODE_TYPE"] = instance_type;
-
-  // TODO: Uncomment or Delete
-  (*status)["DEFAULT_FARM"] = shcore::Value(_default_farm);
-
-  return shcore::Value(status);
-}
-
-std::shared_ptr<shcore::Object_bridge> AdminSession::create(const shcore::Argument_list &args)
-{
-  return connect_admin_session(args);
-}
+
+Value AdminSession::connect(const Argument_list &args)
+{
+  args.ensure_count(1, 2, "AdminSession.connect");
+
+  try
+  {
+    // Retrieves the connection data, whatever the source is
+    load_connection_data(args);
+
+    _session.open(_host, _port, _schema, _user, _password, _ssl_ca, _ssl_cert, _ssl_key, 10000, _auth_method, true);
+
+    // initializes the MetadataStorage
+    _metadata_storage.reset(new MetadataStorage(shared_from_this()));
+  }
+  CATCH_AND_TRANSLATE_FUNCTION_EXCEPTION("AdminSession.connect");
+
+  return Value::Null();
+}
+
+void AdminSession::set_option(const char *option, int value)
+{
+  if (strcmp(option, "trace_protocol") == 0 && _session.is_connected())
+    _session.enable_protocol_trace(value != 0);
+  else
+    throw shcore::Exception::argument_error(std::string("Unknown option ").append(option));
+}
+
+uint64_t AdminSession::get_connection_id() const
+{
+  return _connection_id;
+}
+
+/*
+ * This function verifies if the given object exist in the database, works for schemas, tables, views and collections.
+ * The check for tables, views and collections is done is done based on the type.
+ * If type is not specified and an object with the name is found, the type will be returned.
+ *
+ * Returns the name of the object as exists in the database.
+ */
+std::string AdminSession::db_object_exists(std::string &type, const std::string &name, const std::string& owner) const
+{
+  return _session.db_object_exists(type, name, owner);
+}
+
+/**
+* \brief Closes the session.
+* After closing the session it is still possible to make read only operation to gather metadata info, like getTable(name) or getSchemas().
+*/
+#if DOXYGEN_JS
+Undefined AdminSession::close(){}
+#elif DOXYGEN_PY
+None AdminSession::close(){}
+#endif
+Value AdminSession::close(const shcore::Argument_list &args)
+{
+  args.ensure_count(0, get_function_name("close").c_str());
+
+  // Connection must be explicitly closed, we can't rely on the
+  // automatic destruction because if shared across different objects
+  // it may remain open
+  reset_session();
+
+  return shcore::Value();
+}
+
+void AdminSession::reset_session()
+{
+  try
+  {
+    log_warning("Closing admin session: %s", _uri.c_str());
+
+    _session.reset();
+  }
+  catch (std::exception &e)
+  {
+    log_warning("Error occurred closing admin session: %s", e.what());
+  }
+}
+
+bool AdminSession::has_member(const std::string &prop) const
+{
+  if (ShellAdminSession::has_member(prop))
+    return true;
+  if (prop == "defaultFarm" || prop == "uri")
+    return true;
+
+  return false;
+}
+
+std::vector<std::string> AdminSession::get_members() const
+{
+  std::vector<std::string> members(ShellAdminSession::get_members());
+  members.push_back("defaultFarm");
+  return members;
+}
+
+#if DOXYGEN_CPP
+/**
+ * Use this function to retrieve an valid member of this class exposed to the scripting languages.
+ * \param prop : A string containing the name of the member to be returned
+ *
+ * This function returns a Value that wraps the object returned by this function.
+ * The content of the returned value depends on the property being requested.
+ * The next list shows the valid properties as well as the returned value for each of them:
+ *
+ * \li uri: returns a String object with a string representing the connection data for this session.
+ * \li defaultFarm: returns the default Farm object.
+ */
+#else
+/**
+* Retrieves the connection data for this session in string format.
+* \return A string representing the connection data.
+*/
+#if DOXYGEN_JS
+String AdminSession::getUri(){}
+#elif DOXYGEN_PY
+str AdminSession::get_uri(){}
+#endif
+/**
+* Retrieves the Farm configured as default on this Metadata instance.
+* \return A Farm object or Null
+*/
+#if DOXYGEN_JS
+Farm AdminSession::getDefaultFarm(){}
+#elif DOXYGEN_PY
+Farm AdminSession::get_default_farm(){}
+#endif
+#endif
+
+Value AdminSession::get_member(const std::string &prop) const
+{
+  // Retrieves the member first from the parent
+  Value ret_val;
+
+  // Check the member is on the base classes before attempting to
+  // retrieve it since it may throw invalid member otherwise
+  // If not on the parent classes and not here then we can safely assume
+  // it is a schema and attempt loading it as such
+  if (ShellAdminSession::has_member(prop))
+    ret_val = ShellAdminSession::get_member(prop);
+  else if (prop == "uri")
+    ret_val = Value(_uri);
+  else if (prop == "defaultFarm")
+  {
+    // If there is a default farm and we have the name, retrieve it with the next call
+    if (!_default_farm.empty())
+    {
+      shcore::Argument_list args;
+      args.push_back(shcore::Value(_default_farm));
+      ret_val = get_farm(args);
+    }
+    // For V1 we only support one Farm. Check if there's a Farm on the MD and update _default_farm to it.
+    else if (_metadata_storage->has_default_farm())
+    {
+      _default_farm = _metadata_storage->get_default_farm_name();
+
+      shcore::Argument_list args;
+      args.push_back(shcore::Value(_default_farm));
+
+      ret_val = get_farm(args);
+    }
+    else
+      ret_val = Value::Null();
+  }
+
+  return ret_val;
+}
+
+/**
+* Retrieves a Farm object from the current session through it's name.
+* \param name The name of the Farm object to be retrieved.
+* \return The Farm object with the given name.
+* \sa Farm
+*/
+#if DOXYGEN_JS
+Farm AdminSession::getFarm(String name){}
+#elif DOXYGEN_PY
+Farm AdminSession::get_farm(str name){}
+#endif
+
+shcore::Value AdminSession::get_farm(const shcore::Argument_list &args) const
+{
+  Value ret_val;
+  args.ensure_count(1, get_function_name("getFarm").c_str());
+
+  try
+  {
+    if (!_session.is_connected())
+      throw Exception::metadata_error("Not connected to the Metadata Storage.");
+
+    std::string farm_name = args.string_at(0);
+
+    if (farm_name.empty())
+      throw Exception::argument_error("The Farm name cannot be empty.");
+
+    if (!_farms->has_key(farm_name))
+      (*_farms)[farm_name] = shcore::Value(std::dynamic_pointer_cast<shcore::Object_bridge>(_metadata_storage->get_farm(farm_name)));
+
+    ret_val = (*_farms)[farm_name];
+  }
+  CATCH_AND_TRANSLATE_FUNCTION_EXCEPTION(get_function_name("getFarm"))
+
+  return ret_val;
+}
+
+/**
+ * Creates a Farm object.
+ * \param name The name of the Farm object to be retrieved.
+ * \return The created Farm object.
+ * \sa Farm
+ */
+#if DOXYGEN_JS
+Farm AdminSession::createFarm(String name){}
+#elif DOXYGEN_PY
+Farm AdminSession::create_farm(str name){}
+#endif
+shcore::Value AdminSession::create_farm(const shcore::Argument_list &args)
+{
+  Value ret_val;
+  args.ensure_count(1, get_function_name("createFarm").c_str());
+
+  try
+  {
+    if (!_session.is_connected())
+      throw Exception::metadata_error("Not connected to the Metadata Storage.");
+    else
+    {
+      std::string farm_name = args.string_at(0);
+
+      if (farm_name.empty())
+        throw Exception::argument_error("The Farm name cannot be empty.");
+
+      /*
+       * For V1.0 we only support one single Farm. That one shall be the default Farm.
+       * We must check if there's already a Default Farm assigned, and if so thrown an exception.
+       * And we must check if there's already one Farm on the MD and if so assign it to Default
+       */
+      bool has_default_farm = _metadata_storage->has_default_farm();
+
+      if (!_default_farm.empty() || has_default_farm)
+        throw Exception::argument_error("There is already one Farm initialized. Only one Farm is supported.");
+
+      // First we need to create the Metadata Schema, or update it if already exists
+      _metadata_storage->create_metadata_schema();
+
+      std::shared_ptr<Farm> farm(new Farm(farm_name, _metadata_storage));
+
+      // Insert Farm on the Metadata Schema
+      _metadata_storage->insert_farm(farm);
+
+      // If it reaches here, it means there are no exceptions
+      ret_val = Value(std::static_pointer_cast<Object_bridge>(farm));
+      (*_farms)[farm_name] = ret_val;
+
+      // Update the default_farm
+      _default_farm = farm_name;
+    }
+  }
+  CATCH_AND_TRANSLATE_FUNCTION_EXCEPTION(get_function_name("createFarm"))
+
+  return ret_val;
+}
+
+/**
+ * Drops a Farm object.
+ * \param name The name of the Farm object to be dropped.
+ * \return nothing.
+ * \sa Farm
+ */
+#if DOXYGEN_JS
+Undefined AdminSession::dropFarm(String name){}
+#elif DOXYGEN_PY
+None AdminSession::drop_farm(str name){}
+#endif
+
+shcore::Value AdminSession::drop_farm(const shcore::Argument_list &args)
+{
+  args.ensure_count(1, 2, get_function_name("dropFarm").c_str());
+
+  try
+  {
+    if (!_session.is_connected())
+      throw Exception::metadata_error("Not connected to the Metadata Storage.");
+    else
+    {
+      std::string farm_name = args.string_at(0);
+
+      if (farm_name.empty())
+        throw Exception::argument_error("The Farm name cannot be empty.");
+
+      shcore::Value::Map_type_ref options; // Map with the options
+      bool drop_default_rs = false;
+
+      // Check for options
+      if (args.size() == 2)
+      {
+        options = args.map_at(1);
+
+        if (options->has_key("dropDefaultReplicaSet"))
+          drop_default_rs = (*options)["dropDefaultReplicaSet"].as_bool();
+      }
+
+      if (!drop_default_rs)
+      {
+        _metadata_storage->drop_farm(farm_name);
+
+        // If it reaches here, it means there are no exceptions
+        if (_farms->has_key(farm_name))
+          _farms->erase(farm_name);
+      }
+      else
+      {
+        // check if the Farm has more replicaSets than the default one
+        if (!_metadata_storage->farm_has_default_replicaset_only(farm_name))
+          throw Exception::logic_error("Cannot drop Farm: The farm with the name '"
+              + farm_name + "' has more replicasets than the default replicaset.");
+
+        // drop the default ReplicaSet and call drop_farm again
+        _metadata_storage->drop_default_replicaset(farm_name);
+        _metadata_storage->drop_farm(farm_name);
+
+        // If it reaches here, it means there are no exceptions
+        if (_farms->has_key(farm_name))
+          _farms->erase(farm_name);
+      }
+    }
+  }
+  CATCH_AND_TRANSLATE_FUNCTION_EXCEPTION(get_function_name("dropFarm"))
+
+  return Value();
+}
+
+shcore::Value AdminSession::get_capability(const std::string& name)
+{
+  return _session.get_capability(name);
+}
+
+// TODO: Careful wit this one, this means the status printed on the shell with the \s command
+shcore::Value AdminSession::get_status(const shcore::Argument_list &args)
+{
+  shcore::Value::Map_type_ref status(new shcore::Value::Map_type);
+
+  (*status)["SESSION_TYPE"] = shcore::Value("Admin");
+
+  shcore::Value instance_type = get_capability("instance_type");
+  if (instance_type)
+    (*status)["NODE_TYPE"] = instance_type;
+
+  // TODO: Uncomment or Delete
+  (*status)["DEFAULT_FARM"] = shcore::Value(_default_farm);
+
+  return shcore::Value(status);
+}
+
+std::shared_ptr<shcore::Object_bridge> AdminSession::create(const shcore::Argument_list &args)
+{
+  return connect_admin_session(args);
+}