/*
 * Copyright (c) 2016, 2017, Oracle and/or its affiliates. All rights reserved.
 *
 * This program is free software; you can redistribute it and/or
 * modify it under the terms of the GNU General Public License as
 * published by the Free Software Foundation; version 2 of the
 * License.
 *
 * This program is distributed in the hope that it will be useful,
 * but WITHOUT ANY WARRANTY; without even the implied warranty of
 * MERCHANTABILITY or FITNESS FOR A PARTICULAR PURPOSE. See the
 * GNU General Public License for more details.
 *
 * You should have received a copy of the GNU General Public License
 * along with this program; if not, write to the Free Software
 * Foundation, Inc., 51 Franklin St, Fifth Floor, Boston, MA
 * 02110-1301  USA
 */

#ifndef MODULES_ADMINAPI_MOD_DBA_COMMON_H_
#define MODULES_ADMINAPI_MOD_DBA_COMMON_H_

#include <locale>
#include <map>
#include <memory>
#include <string>
#include <vector>
<<<<<<< HEAD
#include <set>
#include <utility>
=======
#include <memory>
>>>>>>> 3d833da5

#include "scripting/types.h"
#include "scripting/lang_base.h"
#include "modules/adminapi/mod_dba_provisioning_interface.h"
#include "mysqlshdk/libs/db/connection_options.h"
#include "modules/mod_utils.h"
#include "mysqlshdk/libs/db/session.h"

namespace mysqlsh {
namespace dba {

void SHCORE_PUBLIC validate_cluster_name(const std::string& name);
void SHCORE_PUBLIC validate_label(const std::string &lavel);

class MetadataStorage;

struct Instance_definition {
  int host_id;
  int replicaset_id;
  std::string uuid;
  std::string label;
  std::string role;
  std::string state;
  std::string endpoint;
  std::string xendpoint;
  std::string grendpoint;

  bool operator==(const Instance_definition& other) const {
    return host_id == other.host_id &&
           replicaset_id == other.replicaset_id &&
           uuid == other.uuid &&
           label == other.label &&
           role == other.role &&
           state == other.state &&
           endpoint == other.endpoint &&
           xendpoint == other.xendpoint &&
           grendpoint == other.grendpoint;
  }
};

// Note that this structure may be initialized using initializer
// lists, so the order of hte fields is very important
struct FunctionAvailability {
  int instance_config_state;
  int cluster_status;
  int instance_status;
};

enum GRInstanceType {
  Standalone = 1 << 0,
  GroupReplication = 1 << 1,
  InnoDBCluster = 1 << 2,
  Any = Standalone | GroupReplication | InnoDBCluster
};

enum class SlaveReplicationState {
  New,
  Recoverable,
  Diverged,
  Irrecoverable
};

struct NewInstanceInfo {
  std::string member_id;
  std::string host;
  int port;
};

struct MissingInstanceInfo {
  std::string id;
  std::string label;
  std::string host;
};

namespace ManagedInstance {
enum State {
  OnlineRW = 1 << 0,
  OnlineRO = 1 << 1,
  Recovering = 1 << 2,
  Unreachable = 1 << 3,
  Offline = 1 << 4,
  Error = 1 << 5,
  Missing = 1 << 6,
  Any = OnlineRO | OnlineRW | Recovering | Unreachable | Offline | Error |
      Missing
};

std::string describe(State state);
};  // namespace ManagedInstance

namespace ReplicationQuorum {
enum State {
  Normal = 1 << 0,
  Quorumless = 1 << 1,
  Dead = 1 << 2,
  Any = Normal | Quorumless | Dead
};
}

struct ReplicationGroupState {
  // The state of the cluster from the quorum point of view
  ReplicationQuorum::State quorum;

  // The UIUD of the master instance
  std::string master;

  // The UUID of the instance from which the data was consulted
  std::string source;

  // The configuration type of the instance from which the data was consulted
  GRInstanceType source_type;

  // The state of the instance from which the data was consulted
  ManagedInstance::State source_state;
};

namespace ReplicaSetStatus {
enum Status {
  OK,
  OK_PARTIAL,
  OK_NO_TOLERANCE,
  NO_QUORUM,
  UNKNOWN
};

std::string describe(Status state);
};  // namespace ReplicaSetStatus

std::string get_mysqlprovision_error_string(
    const shcore::Value::Array_type_ref &errors);
ReplicationGroupState check_function_preconditions(
    const std::string &class_name, const std::string &base_function_name,
    const std::string &function_name,
    const std::shared_ptr<MetadataStorage> &metadata);

extern const char *kMemberSSLModeAuto;
extern const char *kMemberSSLModeRequired;
extern const char *kMemberSSLModeDisabled;
extern const std::set<std::string> kMemberSSLModeValues;
extern const std::set<std::string> k_global_privileges;
extern const std::set<std::string> k_metadata_schema_privileges;
extern const std::set<std::string> k_mysql_schema_privileges;
extern const std::map<std::string, std::set<std::string>> k_schema_grants;

void validate_ssl_instance_options(const shcore::Value::Map_type_ref &options);
void validate_ip_whitelist_option(const shcore::Value::Map_type_ref &options);
void validate_replication_filters(
    std::shared_ptr<mysqlshdk::db::ISession> session);
std::pair<int, int> find_cluster_admin_accounts(
    std::shared_ptr<mysqlshdk::db::ISession> session,
    const std::string &admin_user, std::vector<std::string> *out_hosts);
bool validate_cluster_admin_user_privileges(
    std::shared_ptr<mysqlshdk::db::ISession> session,
    const std::string &admin_user, const std::string &admin_host);
void create_cluster_admin_user(
    std::shared_ptr<mysqlshdk::db::ISession> session,
    const std::string &username, const std::string &password);
std::string SHCORE_PUBLIC resolve_cluster_ssl_mode(
    std::shared_ptr<mysqlshdk::db::ISession> session,
    const std::string& member_ssl_mode);
std::string SHCORE_PUBLIC resolve_instance_ssl_mode(
    std::shared_ptr<mysqlshdk::db::ISession> session,
    std::shared_ptr<mysqlshdk::db::ISession> psession,
    const std::string& member_ssl_mode);
std::vector<std::string> get_instances_gr(
    const std::shared_ptr<MetadataStorage> &metadata);
std::vector<std::string> get_instances_md(
    const std::shared_ptr<MetadataStorage> &metadata, uint64_t rs_id);
std::vector<NewInstanceInfo> get_newly_discovered_instances(
    const std::shared_ptr<MetadataStorage> &metadata, uint64_t rs_id);
std::vector<MissingInstanceInfo> get_unavailable_instances(
    const std::shared_ptr<MetadataStorage> &metadata, uint64_t rs_id);
std::string SHCORE_PUBLIC get_gr_replicaset_group_name(
    std::shared_ptr<mysqlshdk::db::ISession> session);
bool SHCORE_PUBLIC validate_replicaset_group_name(
    const std::shared_ptr<MetadataStorage> &metadata,
    std::shared_ptr<mysqlshdk::db::ISession> session, uint64_t rs_id);
bool validate_super_read_only(
<<<<<<< HEAD
    std::shared_ptr<mysqlshdk::db::ISession> session, bool clear_read_only);
}  // namespace dba
}  // namespace mysqlsh

=======
    mysqlsh::mysql::ClassicSession *session, bool clear_read_only);
bool validate_instance_rejoinable(
    mysqlsh::mysql::ClassicSession *instance_session,
    const std::shared_ptr<MetadataStorage> &metadata, uint64_t rs_id);
}  // namespace dba
}  // namespace mysqlsh
>>>>>>> 3d833da5
#endif  // MODULES_ADMINAPI_MOD_DBA_COMMON_H_<|MERGE_RESOLUTION|>--- conflicted
+++ resolved
@@ -25,12 +25,8 @@
 #include <memory>
 #include <string>
 #include <vector>
-<<<<<<< HEAD
 #include <set>
 #include <utility>
-=======
-#include <memory>
->>>>>>> 3d833da5
 
 #include "scripting/types.h"
 #include "scripting/lang_base.h"
@@ -209,17 +205,11 @@
     const std::shared_ptr<MetadataStorage> &metadata,
     std::shared_ptr<mysqlshdk::db::ISession> session, uint64_t rs_id);
 bool validate_super_read_only(
-<<<<<<< HEAD
     std::shared_ptr<mysqlshdk::db::ISession> session, bool clear_read_only);
+bool validate_instance_rejoinable(
+    std::shared_ptr<mysqlshdk::db::ISession> instance_session,
+    const std::shared_ptr<MetadataStorage> &metadata, uint64_t rs_id);
 }  // namespace dba
 }  // namespace mysqlsh
 
-=======
-    mysqlsh::mysql::ClassicSession *session, bool clear_read_only);
-bool validate_instance_rejoinable(
-    mysqlsh::mysql::ClassicSession *instance_session,
-    const std::shared_ptr<MetadataStorage> &metadata, uint64_t rs_id);
-}  // namespace dba
-}  // namespace mysqlsh
->>>>>>> 3d833da5
 #endif  // MODULES_ADMINAPI_MOD_DBA_COMMON_H_