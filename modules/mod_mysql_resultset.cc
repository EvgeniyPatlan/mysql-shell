/*
 * Copyright (c) 2014, 2017, Oracle and/or its affiliates. All rights reserved.
 *
 * This program is free software; you can redistribute it and/or
 * modify it under the terms of the GNU General Public License as
 * published by the Free Software Foundation; version 2 of the
 * License.
 *
 * This program is distributed in the hope that it will be useful,
 * but WITHOUT ANY WARRANTY; without even the implied warranty of
 * MERCHANTABILITY or FITNESS FOR A PARTICULAR PURPOSE. See the
 * GNU General Public License for more details.
 *
 * You should have received a copy of the GNU General Public License
 * along with this program; if not, write to the Free Software
 * Foundation, Inc., 51 Franklin St, Fifth Floor, Boston, MA
 * 02110-1301  USA
 */

#include <string>
#include <iomanip>
#include "mod_mysql_resultset.h"
#include "mysql_connection.h"
#include "shellcore/shell_core_options.h"
#include "shellcore/utils_help.h"
#include "mysqlshdk/libs/db/charset.h"

using namespace std::placeholders;
using namespace mysqlsh;
using namespace shcore;
using namespace mysqlsh::mysql;

// Documentation of the ClassicResult class
REGISTER_HELP(CLASSICRESULT_BRIEF, "Allows browsing through the result information "\
"after performing an operation on the database through the MySQL Protocol.");
REGISTER_HELP(CLASSICRESULT_DETAIL, "This class allows access to the result set from "\
"the classic MySQL data model to be retrieved from Dev API queries.");

ClassicResult::ClassicResult(std::shared_ptr<Result> result)
  : _result(result) {
  add_property("columns", "getColumns");
  add_property("columnCount", "getColumnCount");
  add_property("columnNames", "getColumnNames");
  add_property("affectedRowCount", "getAffectedRowCount");
  add_property("warningCount", "getWarningCount");
  add_property("warnings", "getWarnings");
  add_property("executionTime", "getExecutionTime");
  add_property("autoIncrementValue", "getAutoIncrementValue");
  add_property("info", "getInfo");

  add_method("fetchOne", std::bind((shcore::Value(ClassicResult::*)(const shcore::Argument_list &)const)&ClassicResult::fetch_one, this, _1), NULL);
  add_method("fetchAll", std::bind((shcore::Value(ClassicResult::*)(const shcore::Argument_list &)const)&ClassicResult::fetch_all, this, _1), NULL);
  add_method("nextDataSet", std::bind(&ClassicResult::next_data_set, this, _1), NULL);
  add_method("hasData", std::bind(&ClassicResult::has_data, this, _1), NULL);
}

// Documentation of the hasData function
REGISTER_HELP(CLASSICRESULT_HASDATA_BRIEF, "Returns true if the last statement execution "\
"has a result set.");

/**
* $(CLASSICRESULT_HASDATA_BRIEF)
*/
#if DOXYGEN_JS
Bool ClassicResult::hasData() {}
#elif DOXYGEN_PY
bool ClassicResult::has_data() {}
#endif
shcore::Value ClassicResult::has_data(const shcore::Argument_list &args) const {
  args.ensure_count(0, get_function_name("hasData").c_str());

  return Value(_result->has_resultset());
}

// Documentation of the fetchOne function
REGISTER_HELP(CLASSICRESULT_FETCHONE_BRIEF, "Retrieves the next Row on the ClassicResult.");
REGISTER_HELP(CLASSICRESULT_FETCHONE_RETURNS, "@returns A Row object representing the next record in the result.");

/**
* $(CLASSICRESULT_FETCHONE_BRIEF)
*
* $(CLASSICRESULT_FETCHONE_RETURNS)
*/
#if DOXYGEN_JS
Row ClassicResult::fetchOne() {}
#elif DOXYGEN_PY
Row ClassicResult::fetch_one() {}
#endif
shcore::Value ClassicResult::fetch_one(const shcore::Argument_list &args) const {
  args.ensure_count(0, get_function_name("fetchOne").c_str());
  auto inner_row = std::unique_ptr<Row>(_result->fetch_one());

  if (inner_row) {
    mysqlsh::Row *value_row = new mysqlsh::Row();

    std::vector<Field> metadata(_result->get_metadata());

    for (size_t index = 0; index < metadata.size(); index++) {
      value_row->add_item(metadata[index].name(), inner_row->get_value(index));
    }

    return shcore::Value::wrap(value_row);
  }
  return shcore::Value::Null();
}

std::shared_ptr<mysql::Row> ClassicResult::fetch_one() const {
  return std::shared_ptr<Row>(_result->fetch_one());
}

// Documentation of the nextDataSet function
REGISTER_HELP(CLASSICRESULT_NEXTDATASET_BRIEF, "Prepares the SqlResult to start reading data from the next Result (if many results were returned).");
REGISTER_HELP(CLASSICRESULT_NEXTDATASET_RETURNS, "@returns A boolean value indicating whether "\
"there is another result or not.");

/**
* $(CLASSICRESULT_NEXTDATASET_BRIEF)
*
* $(CLASSICRESULT_NEXTDATASET_RETURNS)
*/
#if DOXYGEN_JS
Bool ClassicResult::nextDataSet() {}
#elif DOXYGEN_PY
bool ClassicResult::next_data_set() {}
#endif
shcore::Value ClassicResult::next_data_set(const shcore::Argument_list &args) {
  args.ensure_count(0, get_function_name("nextDataSet").c_str());

  return shcore::Value(_result->next_data_set());
}

// Documentation of the fetchAll function
REGISTER_HELP(CLASSICRESULT_FETCHALL_BRIEF, "Returns a list of Row objects which contains an element for every record left on the result.");
REGISTER_HELP(CLASSICRESULT_FETCHALL_RETURNS, "@returns A List of Row objects.");
REGISTER_HELP(CLASSICRESULT_FETCHALL_DETAIL, "If this function is called right after executing a query, "\
"it will return a Row for every record on the resultset.");
REGISTER_HELP(CLASSICRESULT_FETCHALL_DETAIL1, "If fetchOne is called before this function, when this function is called it will return a Row for each of the remaining records on the resultset.");

/**
* $(CLASSICRESULT_FETCHALL_BRIEF)
*
* $(CLASSICRESULT_FETCHALL_RETURNS)
*
* $(CLASSICRESULT_FETCHALL_DETAIL)
*
* $(CLASSICRESULT_FETCHALL_DETAIL1)
*/
#if DOXYGEN_JS
List ClassicResult::fetchAll() {}
#elif DOXYGEN_PY
list ClassicResult::fetch_all() {}
#endif
shcore::Value ClassicResult::fetch_all(const shcore::Argument_list &args) const {
  args.ensure_count(0, get_function_name("fetchAll").c_str());

  std::shared_ptr<shcore::Value::Array_type> array(new shcore::Value::Array_type);

  shcore::Value record = fetch_one(args);

  while (record) {
    array->push_back(record);
    record = fetch_one(args);
  }

  return shcore::Value(array);
}

std::vector<std::shared_ptr<mysql::Row>> ClassicResult::fetch_all() const {
  std::vector<std::shared_ptr<mysql::Row>> rows;
  std::shared_ptr<mysql::Row> row = fetch_one();
  while (row) {
    rows.push_back(row);
    row = fetch_one();
  }
  return rows;
}

// Documentation of the getAffectedRowCount function
REGISTER_HELP(CLASSICRESULT_GETAFFECTEDROWCOUNT_BRIEF, "The number of affected rows for the last operation.");
REGISTER_HELP(CLASSICRESULT_GETAFFECTEDROWCOUNT_RETURNS, "@returns the number of affected rows.");
REGISTER_HELP(CLASSICRESULT_GETAFFECTEDROWCOUNT_DETAIL, "This is the value of the C API mysql_affected_rows(), "\
"see https://dev.mysql.com/doc/refman/5.7/en/mysql-affected-rows.html");

/**
* $(CLASSICRESULT_GETAFFECTEDROWCOUNT_BRIEF)
*
* $(CLASSICRESULT_GETAFFECTEDROWCOUNT_RETURNS)
*
* $(CLASSICRESULT_GETAFFECTEDROWCOUNT_DETAIL)
*/
#if DOXYGEN_JS
Integer ClassicResult::getAffectedRowCount() {}
#elif DOXYGEN_PY
int ClassicResult::get_affected_row_count() {}
#endif

// Documentation of the getColumnCount function
REGISTER_HELP(CLASSICRESULT_GETCOLUMNCOUNT_BRIEF, "Retrieves the number of columns on the current result.");
REGISTER_HELP(CLASSICRESULT_GETCOLUMNCOUNT_RETURNS, "@returns the number of columns on the current result.");

/**
* $(CLASSICRESULT_GETCOLUMNCOUNT_BRIEF)
*
* $(CLASSICRESULT_GETCOLUMNCOUNT_RETURNS)
*/
#if DOXYGEN_JS
Integer ClassicResult::getColumnCount() {}
#elif DOXYGEN_PY
int ClassicResult::get_column_count() {}
#endif

// Documentation of the getColumnCount function
REGISTER_HELP(CLASSICRESULT_GETCOLUMNNAMES_BRIEF, "Gets the columns on the current result.");
REGISTER_HELP(CLASSICRESULT_GETCOLUMNNAMES_RETURNS, "@returns A list with the names of the columns returned on the active result.");

/**
* $(CLASSICRESULT_GETCOLUMNNAMES_BRIEF)
*
* $(CLASSICRESULT_GETCOLUMNNAMES_RETURNS)
*/
#if DOXYGEN_JS
List ClassicResult::getColumnNames() {}
#elif DOXYGEN_PY
list ClassicResult::get_column_names() {}
#endif

// Documentation of the getColumns function
REGISTER_HELP(CLASSICRESULT_GETCOLUMNS_BRIEF, "Gets the column metadata for the columns on the active result.");
REGISTER_HELP(CLASSICRESULT_GETCOLUMNS_RETURNS, "@returns a list of column metadata objects "\
"containing information about the columns included on the active result.");

/**
* $(CLASSICRESULT_GETCOLUMNS_BRIEF)
*
* $(CLASSICRESULT_GETCOLUMNS_RETURNS)
*/
#if DOXYGEN_JS
List ClassicResult::getColumns() {}
#elif DOXYGEN_PY
list ClassicResult::get_columns() {}
#endif

// Documentation of the getExecutionTime function
REGISTER_HELP(CLASSICRESULT_GETEXECUTIONTIME_BRIEF, "Retrieves a string value indicating the execution time of the executed operation.");

/**
* $(CLASSICRESULT_GETEXECUTIONTIME_BRIEF)
*/
#if DOXYGEN_JS
String ClassicResult::getExecutionTime() {}
#elif DOXYGEN_PY
str ClassicResult::get_execution_time() {}
#endif

// Documentation of the getInfo function
REGISTER_HELP(CLASSICRESULT_GETINFO_BRIEF, "Retrieves a string providing information about the most recently executed statement.");
REGISTER_HELP(CLASSICRESULT_GETINFO_RETURNS, "@returns a string with the execution information");

/**
* $(CLASSICRESULT_GETINFO_BRIEF)
*
* $(CLASSICRESULT_GETINFO_RETURNS)
*
* For more details, see: https://dev.mysql.com/doc/refman/5.7/en/mysql-info.html
*/
#if DOXYGEN_JS
String ClassicResult::getInfo() {}
#elif DOXYGEN_PY
str ClassicResult::get_info() {}
#endif

// Documentation of the getAutoIncrementValue function
REGISTER_HELP(CLASSICRESULT_GETAUTOINCREMENTVALUE_BRIEF, "Returns the last insert id auto generated (from an insert operation)");
REGISTER_HELP(CLASSICRESULT_GETAUTOINCREMENTVALUE_RETURNS, "@returns the integer "\
"representing the last insert id");

/**
* $(CLASSICRESULT_GETAUTOINCREMENTVALUE_BRIEF)
*
* $(CLASSICRESULT_GETAUTOINCREMENTVALUE_RETURNS)
*
* For more details, see https://dev.mysql.com/doc/refman/5.7/en/information-functions.html#function_last-insert-id
*/
#if DOXYGEN_JS
Integer ClassicResult::getAutoIncrementValue() {}
#elif DOXYGEN_PY
int ClassicResult::get_auto_increment_value() {}
#endif

// Documentation of the getWarningCount function
REGISTER_HELP(CLASSICRESULT_GETWARNINGCOUNT_BRIEF, "The number of warnings produced by the last statement execution.");
REGISTER_HELP(CLASSICRESULT_GETWARNINGCOUNT_RETURNS, "@returns the number of warnings.");

/**
* $(CLASSICRESULT_GETWARNINGCOUNT_BRIEF)
*
* $(CLASSICRESULT_GETWARNINGCOUNT_RETURNS)
*
* This is the same value than C API mysql_warning_count, see https://dev.mysql.com/doc/refman/5.7/en/mysql-warning-count.html
*/
#if DOXYGEN_JS
Integer ClassicResult::getWarningCount() {}
#elif DOXYGEN_PY
int ClassicResult::get_warning_count() {}
#endif

// Documentation of the getWarnings function
REGISTER_HELP(CLASSICRESULT_GETWARNINGS_BRIEF, "Retrieves the warnings generated by the executed operation.");
REGISTER_HELP(CLASSICRESULT_GETWARNINGS_RETURNS, "@returns a list containing a warning object "\
"for each generated warning.");
REGISTER_HELP(CLASSICRESULT_GETWARNINGS_DETAIL, "Each warning object contains a "\
"key/value pair describing the information related to a specific warning.");
REGISTER_HELP(CLASSICRESULT_GETWARNINGS_DETAIL1, "This information includes: "\
"level, code and message.");

/**
* $(CLASSICRESULT_GETWARNINGS_BRIEF)
*
* $(CLASSICRESULT_GETWARNINGS_RETURNS)
*
* This is the same value than C API mysql_warning_count, see https://dev.mysql.com/doc/refman/5.7/en/mysql-warning-count.html
*
* $(CLASSICRESULT_GETWARNINGS_DETAIL)
* $(CLASSICRESULT_GETWARNINGS_DETAIL1)
*/
#if DOXYGEN_JS
List ClassicResult::getWarnings() {}
#elif DOXYGEN_PY
list ClassicResult::get_warnings() {}
#endif

shcore::Value ClassicResult::get_member(const std::string &prop) const {
  if (prop == "affectedRowCount")
    return shcore::Value((int64_t)((_result->affected_rows() == ~(my_ulonglong)0) ? 0 : _result->affected_rows()));

  if (prop == "warningCount")
    return shcore::Value(_result->warning_count());

  if (prop == "warnings") {
    auto inner_warnings = _result->query_warnings().release();
    std::shared_ptr<ClassicResult> warnings(new ClassicResult(std::shared_ptr<Result>(inner_warnings)));
    return warnings->fetch_all(shcore::Argument_list());
  }

  if (prop == "executionTime")
    return shcore::Value(MySQL_timer::format_legacy(_result->execution_time(), 2));

  if (prop == "autoIncrementValue")
    return shcore::Value((int)_result->last_insert_id());

  if (prop == "info")
    return shcore::Value(_result->info());

  if (prop == "columnCount") {
    size_t count = _result->get_metadata().size();

    return shcore::Value((uint64_t)count);
  }

  if (prop == "columnNames") {
    std::vector<Field> metadata(_result->get_metadata());

    std::shared_ptr<shcore::Value::Array_type> array(new shcore::Value::Array_type);

    int num_fields = metadata.size();

    for (int i = 0; i < num_fields; i++)
      array->push_back(shcore::Value(metadata[i].name()));

    return shcore::Value(array);
  }

  if (prop == "columns") {
    std::vector<Field> metadata(_result->get_metadata());

    std::shared_ptr<shcore::Value::Array_type> array(new shcore::Value::Array_type);

    int num_fields = metadata.size();

    for (int i = 0; i < num_fields; i++) {
      bool numeric = IS_NUM(metadata[i].type());
      std::shared_ptr<mysqlsh::Column> column(new mysqlsh::Column(
          metadata[i].db(), metadata[i].org_table(), metadata[i].table(),
          metadata[i].org_name(), metadata[i].name(),
          shcore::Value(),  // type
          metadata[i].length(), numeric, metadata[i].decimals(),
          false,  // signed
<<<<<<< HEAD
          mysqlshdk::db::charset::collation_name_from_collation_id(
              metadata[i].charset()),
          mysqlshdk::db::charset::charset_name_from_collation_id(
              metadata[i].charset()),
          false));  // padded
=======
          mysqlsh::charset::collation_name_from_collation_id(
              metadata[i].charset()),
          mysqlsh::charset::charset_name_from_collation_id(
              metadata[i].charset()),
          false,   // padded
          numeric ? metadata[i].flags() & ZEROFILL_FLAG : false));  // zerofill
>>>>>>> 4a1b8279

      array->push_back(
          shcore::Value(std::static_pointer_cast<Object_bridge>(column)));
    }

    return shcore::Value(array);
  }

  return ShellBaseResult::get_member(prop);
}

void ClassicResult::append_json(shcore::JSON_dumper& dumper) const {
  dumper.start_object();

  dumper.append_value("executionTime", get_member("executionTime"));

  dumper.append_value("info", get_member("info"));
  dumper.append_value("rows", fetch_all(shcore::Argument_list()));

  if (Shell_core_options::get()->get_bool(SHCORE_SHOW_WARNINGS)) {
    dumper.append_value("warningCount", get_member("warningCount"));
    dumper.append_value("warnings", get_member("warnings"));
  }

  dumper.append_value("hasData", has_data(shcore::Argument_list()));
  dumper.append_value("affectedRowCount", get_member("affectedRowCount"));
  dumper.append_value("autoIncrementValue", get_member("autoIncrementValue"));

  dumper.end_object();
}<|MERGE_RESOLUTION|>--- conflicted
+++ resolved
@@ -385,20 +385,12 @@
           shcore::Value(),  // type
           metadata[i].length(), numeric, metadata[i].decimals(),
           false,  // signed
-<<<<<<< HEAD
           mysqlshdk::db::charset::collation_name_from_collation_id(
               metadata[i].charset()),
           mysqlshdk::db::charset::charset_name_from_collation_id(
               metadata[i].charset()),
-          false));  // padded
-=======
-          mysqlsh::charset::collation_name_from_collation_id(
-              metadata[i].charset()),
-          mysqlsh::charset::charset_name_from_collation_id(
-              metadata[i].charset()),
           false,   // padded
           numeric ? metadata[i].flags() & ZEROFILL_FLAG : false));  // zerofill
->>>>>>> 4a1b8279
 
       array->push_back(
           shcore::Value(std::static_pointer_cast<Object_bridge>(column)));
