--- conflicted
+++ resolved
@@ -13,21 +13,6 @@
 # along with this program; if not, write to the Free Software
 # Foundation, Inc., 51 Franklin St, Fifth Floor, Boston, MA  02110-1301 USA
 
-<<<<<<< HEAD
-SET(MYSH_MAJOR 8)
-SET(MYSH_MINOR 0)
-SET(MYSH_PATCH 1)
-SET(MYSH_SPRINT 0)# Merge/Sprint Number (QA Tracking): 0 on Release
-SET(MYSH_LEVEL "") # Strings like "-m1" and "-labs"
-
-IF(NOT MYSH_LEVEL AND NOT MYSH_SPRINT STREQUAL "0")
-  SET(MYSH_LEVEL ".${MYSH_SPRINT}")
-ENDIF()
-
-SET(MYSH_BASE_VERSION "${MYSH_MAJOR}.${MYSH_MINOR}")
-SET(MYSH_VERSION      "${MYSH_MAJOR}.${MYSH_MINOR}.${MYSH_PATCH}${MYSH_LEVEL}")
-SET(MYSH_NO_DASH_VERSION     "${MYSH_MAJOR}.${MYSH_MINOR}.${MYSH_PATCH}")
-=======
 IF(NOT ROOT_PROJECT_DIR)
   SET(ROOT_PROJECT_DIR ${CMAKE_SOURCE_DIR})
 ENDIF()
@@ -81,7 +66,6 @@
 # Get mysql version and other interesting variables
 GET_MYSQL_VERSION()
 
->>>>>>> b760aa33
 SET(MYSH_BUILD_ID     "$ENV{PARENT_ID}")
 
 # On Windows, AssemblyVersion does not allow slashes. Example: 1.0.5-labs
