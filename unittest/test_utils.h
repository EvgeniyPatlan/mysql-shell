/* Copyright (c) 2015, 2017, Oracle and/or its affiliates. All rights reserved.

   This program is free software; you can redistribute it and/or modify
   it under the terms of the GNU General Public License as published by
   the Free Software Foundation; version 2 of the License.

   This program is distributed in the hope that it will be useful,
   but WITHOUT ANY WARRANTY; without even the implied warranty of
   MERCHANTABILITY or FITNESS FOR A PARTICULAR PURPOSE.  See the
   GNU General Public License for more details.

   You should have received a copy of the GNU General Public License
   along with this program; if not, write to the Free Software
   Foundation, Inc., 51 Franklin St, Fifth Floor, Boston, MA  02110-1301  USA */

#include "gtest_clean.h"
#include "scripting/lang_base.h"
#include "shellcore/shell_core.h"
#include "scripting/common.h"
#include "shellcore/shell_notifications.h"
#include <set>
#include <fstream>
#include <vector>
#include <list>
<<<<<<< HEAD
#include "src/mysqlsh/mysql_shell.h"
=======
#include "shell/base_shell.h"
#include "unittest/test_utils/shell_base_test.h"
>>>>>>> f29ae1b8

#ifdef GTEST_TEST_
#undef GTEST_TEST_
// Our custom helper macro for defining tests.
// Only change: we expose test case name and test name
#define GTEST_TEST_(test_case_name, test_name, parent_class, parent_id)\
class GTEST_TEST_CLASS_NAME_(test_case_name, test_name) : public parent_class {\
public:\
  GTEST_TEST_CLASS_NAME_(test_case_name, test_name)() {}\
  private:\
    virtual ::testing::TestInfo* info();\
    virtual void TestBody();\
    static ::testing::TestInfo* const test_info_ GTEST_ATTRIBUTE_UNUSED_;\
    GTEST_DISALLOW_COPY_AND_ASSIGN_(\
    GTEST_TEST_CLASS_NAME_(test_case_name, test_name));\
    };\
    \
    ::testing::TestInfo* const GTEST_TEST_CLASS_NAME_(test_case_name, test_name)\
    ::test_info_ =\
    ::testing::internal::MakeAndRegisterTestInfo(\
    #test_case_name, #test_name, NULL, NULL, \
    (parent_id), \
    parent_class::SetUpTestCase, \
    parent_class::TearDownTestCase, \
    new ::testing::internal::TestFactoryImpl<\
    GTEST_TEST_CLASS_NAME_(test_case_name, test_name)>);\
    ::testing::TestInfo* GTEST_TEST_CLASS_NAME_(test_case_name, test_name)::info(){\
    return test_info_;\
    }\
    void GTEST_TEST_CLASS_NAME_(test_case_name, test_name)::TestBody()
#endif

#define ASSERT_THROW_LIKE(expr, exc, msg)                              \
  try {                                                                \
    expr;                                                              \
    FAIL() << "Expected exception of type " #exc << " but got none\n"; \
  } catch (exc & e) {                                                  \
    if (std::string(e.what()).find(msg) == std::string::npos) {        \
      FAIL() << "Expected exception with message: " << msg             \
             << "\nbut got: " << e.what() << "\n";                     \
    }                                                                  \
  }

#define EXPECT_THROW_LIKE(expr, exc, msg)                                     \
  try {                                                                       \
    expr;                                                                     \
    ADD_FAILURE() << "Expected exception of type " #exc << " but got none\n"; \
  } catch (exc & e) {                                                         \
    if (std::string(e.what()).find(msg) == std::string::npos) {               \
      ADD_FAILURE() << "Expected exception with message: " << msg             \
                    << "\nbut got: " << e.what() << "\n";                     \
    }                                                                         \
  }

std::string random_string(std::string::size_type length);

class Shell_test_output_handler {
public:
  // You can define per-test set-up and tear-down logic as usual.
  Shell_test_output_handler();
  ~Shell_test_output_handler();

  virtual void TearDown() {}

  static void deleg_print(void *user_data, const char *text);
  static void deleg_print_error(void *user_data, const char *text);
  static void deleg_print_value(void *user_data, const char *text);
  static bool deleg_prompt(void *user_data, const char *UNUSED(prompt), std::string &ret);
  static bool deleg_password(void *user_data, const char *UNUSED(prompt), std::string &ret);

  void wipe_out() { std_out.clear(); }
  void wipe_err() { std_err.clear(); }
  void wipe_log() { log.clear(); }
  void wipe_all() { std_out.clear(); std_err.clear(); }

  shcore::Interpreter_delegate deleg;
  std::string std_err;
  std::string std_out;
  std::stringstream full_output;
  static std::vector<std::string> log;

  void set_log_level(ngcommon::Logger::LOG_LEVEL log_level) {
    _logger->set_log_level(log_level);
  }

  ngcommon::Logger::LOG_LEVEL get_log_level() {
    return _logger->get_log_level();
  }

  void validate_stdout_content(const std::string& content, bool expected);
  void validate_stderr_content(const std::string& content, bool expected);
  void validate_log_content(const std::vector<std::string> &content, bool expected);
  void validate_log_content(const std::string &content, bool expected);

  void debug_print(const std::string& line);
  void debug_print_header(const std::string& line);
  void flush_debug_log();
  void whipe_debug_log() {full_output.clear();}

  bool debug;

  std::list<std::string> prompts;
  std::list<std::string> passwords;

protected:
  static ngcommon::Logger *_logger;

  static void log_hook(const char *message, ngcommon::Logger::LOG_LEVEL level, const char *domain);
};

#define MY_EXPECT_STDOUT_CONTAINS(x) do { SCOPED_TRACE(""); output_handler.validate_stdout_content(x,true); } while (0)
#define MY_EXPECT_STDERR_CONTAINS(x) do { SCOPED_TRACE(""); output_handler.validate_stderr_content(x,true); } while (0)
#define MY_EXPECT_LOG_CONTAINS(x) do { SCOPED_TRACE(""); output_handler.validate_log_content(x,true); } while (0)
#define MY_EXPECT_STDOUT_NOT_CONTAINS(x) do { SCOPED_TRACE(""); output_handler.validate_stdout_content(x,false); } while (0)
#define MY_EXPECT_STDERR_NOT_CONTAINS(x) do { SCOPED_TRACE(""); output_handler.validate_stderr_content(x,false); } while (0)
#define MY_EXPECT_LOG_NOT_CONTAINS(x) do { SCOPED_TRACE(""); output_handler.validate_log_content(x,false); } while (0)

<<<<<<< HEAD
class Shell_base_test: public ::testing::Test {
protected:
  virtual void SetUp();

  std::string _host;
  std::string _port;
  std::string _user;
  int _port_number;
  std::string _uri;
  std::string _uri_nopasswd;
  std::string _pwd;
  std::string _mysql_port;
  int _mysql_port_number;
  std::string _mysql_uri;
  std::string _mysql_uri_nopasswd;
};

class Shell_core_test_wrapper : public Shell_base_test, public shcore::NotificationObserver {
=======
class Shell_core_test_wrapper : public tests::Shell_base_test,
                                public shcore::NotificationObserver {
>>>>>>> f29ae1b8
protected:
  // You can define per-test set-up and tear-down logic as usual.
  virtual void SetUp();
  virtual void TearDown();
  virtual void set_defaults() {};
  virtual ::testing::TestInfo* info() {return nullptr; }
  virtual std::string context_identifier();

  std::string _custom_context;

  // void process_result(shcore::Value result);
  shcore::Value execute(const std::string& code);
  shcore::Value exec_and_out_equals(const std::string& code, const std::string& out = "", const std::string& err = "");
  shcore::Value exec_and_out_contains(const std::string& code, const std::string& out = "", const std::string& err = "");

  virtual void handle_notification(const std::string &name, const shcore::Object_bridge_ref& sender, shcore::Value::Map_type_ref data);

  // This can be use to reinitialize the interactive shell with different options
  // First set the options on _options
  void reset_options() {
    _options.reset(new mysqlsh::Shell_options());
  }

  bool debug;
  void enable_debug() {debug = true; output_handler.debug= true;}
  virtual void set_options() {};

  void reset_shell() {
    _interactive_shell.reset(new mysqlsh::Mysql_shell(*_options.get(), &output_handler.deleg));

    set_defaults();
std::string random_string(std::string::size_type length);
    _interactive_shell->finish_init();
  }

  Shell_test_output_handler output_handler;
  std::shared_ptr<mysqlsh::Mysql_shell> _interactive_shell;
  std::shared_ptr<mysqlsh::Shell_options> _options;
  void wipe_out() { output_handler.wipe_out(); }
  void wipe_err() { output_handler.wipe_err(); }
  void wipe_log() { output_handler.wipe_log(); }
  void wipe_all() { output_handler.wipe_all(); }

  std::string _mysql_sandbox_port1;
  std::string _mysql_sandbox_port2;
  std::string _mysql_sandbox_port3;

  // Paths to the 3 commonly used sandboxes configuration files
  std::string _sandbox_cnf_1;
  std::string _sandbox_cnf_2;
  std::string _sandbox_cnf_3;
  std::string _path_splitter;

  std::string _sandbox_dir;

  shcore::Value _returned_value;

  shcore::Interpreter_delegate deleg;

private:
  std::map<shcore::Object_bridge_ref, std::string > _open_sessions;
};

// Helper class to ease the creation of tests on the CRUD operations
// Specially on the chained methods
class Crud_test_wrapper : public ::Shell_core_test_wrapper {
protected:
  std::set<std::string> _functions;

  // Sets the functions that will be available for chaining
  // in a CRUD operation
  void set_functions(const std::string &functions);

  // Validates only the specified functions are available
  // non listed functions are validated for unavailability
  void ensure_available_functions(const std::string& functions);
};<|MERGE_RESOLUTION|>--- conflicted
+++ resolved
@@ -22,12 +22,8 @@
 #include <fstream>
 #include <vector>
 #include <list>
-<<<<<<< HEAD
 #include "src/mysqlsh/mysql_shell.h"
-=======
-#include "shell/base_shell.h"
 #include "unittest/test_utils/shell_base_test.h"
->>>>>>> f29ae1b8
 
 #ifdef GTEST_TEST_
 #undef GTEST_TEST_
@@ -145,29 +141,8 @@
 #define MY_EXPECT_STDERR_NOT_CONTAINS(x) do { SCOPED_TRACE(""); output_handler.validate_stderr_content(x,false); } while (0)
 #define MY_EXPECT_LOG_NOT_CONTAINS(x) do { SCOPED_TRACE(""); output_handler.validate_log_content(x,false); } while (0)
 
-<<<<<<< HEAD
-class Shell_base_test: public ::testing::Test {
-protected:
-  virtual void SetUp();
-
-  std::string _host;
-  std::string _port;
-  std::string _user;
-  int _port_number;
-  std::string _uri;
-  std::string _uri_nopasswd;
-  std::string _pwd;
-  std::string _mysql_port;
-  int _mysql_port_number;
-  std::string _mysql_uri;
-  std::string _mysql_uri_nopasswd;
-};
-
-class Shell_core_test_wrapper : public Shell_base_test, public shcore::NotificationObserver {
-=======
 class Shell_core_test_wrapper : public tests::Shell_base_test,
                                 public shcore::NotificationObserver {
->>>>>>> f29ae1b8
 protected:
   // You can define per-test set-up and tear-down logic as usual.
   virtual void SetUp();
