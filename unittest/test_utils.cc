/* Copyright (c) 2015, 2017, Oracle and/or its affiliates. All rights reserved.

   This program is free software; you can redistribute it and/or modify
   it under the terms of the GNU General Public License as published by
   the Free Software Foundation; version 2 of the License.

   This program is distributed in the hope that it will be useful,
   but WITHOUT ANY WARRANTY; without even the implied warranty of
   MERCHANTABILITY or FITNESS FOR A PARTICULAR PURPOSE.  See the
   GNU General Public License for more details.

   You should have received a copy of the GNU General Public License
   along with this program; if not, write to the Free Software
   Foundation, Inc., 51 Franklin St, Fifth Floor, Boston, MA  02110-1301  USA */

#include <memory>
#include <random>
#include <string>
#include "test_utils.h"
#include "shellcore/shell_core_options.h"
#include "shellcore/shell_resultset_dumper.h"
#include "utils/utils_general.h"
#include "utils/utils_string.h"
#include "utils/utils_file.h"
#include "db/uri_encoder.h"
#include "shellcore/base_session.h"

using namespace shcore;

static bool g_test_sessions = getenv("TEST_SESSIONS") != nullptr;
static bool g_test_debug = getenv("TEST_DEBUG") != nullptr;

std::vector<std::string> Shell_test_output_handler::log;
ngcommon::Logger *Shell_test_output_handler::_logger;

Shell_test_output_handler::Shell_test_output_handler() {
  deleg.user_data = this;
  deleg.print = &Shell_test_output_handler::deleg_print;
  deleg.print_error = &Shell_test_output_handler::deleg_print_error;
  deleg.prompt = &Shell_test_output_handler::deleg_prompt;
  deleg.password = &Shell_test_output_handler::deleg_password;

  full_output.clear();
  debug = false;

  // Initialize the logger and attach the hook for error verification
  std::string log_path = shcore::get_binary_folder();
  log_path += "/mysqlsh.log";
  ngcommon::Logger::setup_instance(log_path.c_str(), false);
  _logger = ngcommon::Logger::singleton();
  _logger->attach_log_hook(log_hook);
}

Shell_test_output_handler::~Shell_test_output_handler() {
  _logger->detach_log_hook(log_hook);
}

void Shell_test_output_handler::log_hook(const char *message, ngcommon::Logger::LOG_LEVEL level, const char *domain) {
  ngcommon::Logger::LOG_LEVEL current_level = _logger->get_log_level();

  // If the level of the log is different than
  // the one set, we don't want to store the message
  if (current_level == level) {
    std::string message_s(message);
    log.push_back(message_s);
  }
}

void Shell_test_output_handler::deleg_print(void *user_data, const char *text) {
  Shell_test_output_handler* target = (Shell_test_output_handler*)(user_data);

  target->full_output << text << std::endl;

  if (target->debug || g_test_debug || shcore::str_beginswith(text, "**"))
    std::cout << text << std::flush;

  std::lock_guard<std::mutex> lock(target->stdout_mutex);
  target->std_out.append(text);
}

void Shell_test_output_handler::deleg_print_error(void *user_data, const char *text) {
  Shell_test_output_handler* target = (Shell_test_output_handler*)(user_data);

  target->full_output << makered(text) << std::endl;

  if (target->debug || g_test_debug)
    std::cerr << makered(text) << std::endl;

  target->std_err.append(text);
}

shcore::Prompt_result Shell_test_output_handler::deleg_prompt(
    void *user_data, const char *prompt, std::string *ret) {
  Shell_test_output_handler* target = (Shell_test_output_handler*)(user_data);
  std::string answer;

  target->full_output << prompt;
  {
    std::lock_guard<std::mutex> lock(target->stdout_mutex);
    target->std_out.append(prompt);
  }

  shcore::Prompt_result ret_val = shcore::Prompt_result::Cancel;
  if (!target->prompts.empty()) {
    answer = target->prompts.front();
    target->prompts.pop_front();

    target->full_output << answer << std::endl;

    ret_val = shcore::Prompt_result::Ok;
  }

  *ret = answer;
  return ret_val;
}

shcore::Prompt_result Shell_test_output_handler::deleg_password(
    void *user_data, const char *prompt, std::string *ret) {
  Shell_test_output_handler* target = (Shell_test_output_handler*)(user_data);
  std::string answer;

  target->full_output << prompt;
  {
    std::lock_guard<std::mutex> lock(target->stdout_mutex);
    target->std_out.append(prompt);
  }

  shcore::Prompt_result ret_val = shcore::Prompt_result::Cancel;
  if (!target->passwords.empty()) {
    answer = target->passwords.front();
    target->passwords.pop_front();

    target->full_output << answer << std::endl;

    ret_val = shcore::Prompt_result::Ok;
  }

  *ret = answer;
  return ret_val;
}

void Shell_test_output_handler::validate_stdout_content(const std::string& content, bool expected) {
  bool found = std_out.find(content) != std::string::npos;

  if (found != expected) {
    std::string error = expected ? "Missing" : "Unexpected";
    error += " Output: " + shcore::str_replace(content, "\n", "\n\t");
    ADD_FAILURE()
      << error << "\n"
      << "STDOUT Actual: " +
                 shcore::str_replace(std_out, "\n", "\n\t") << "\n"
      << "STDERR Actual: " +
                 shcore::str_replace(std_err, "\n", "\n\t");
  }
}

void Shell_test_output_handler::validate_stderr_content(const std::string& content, bool expected) {
  if (content.empty()) {
    if (std_err.empty() != expected) {
      std::string error = std_err.empty() ? "Missing" : "Unexpected";
      error += " Error: " + shcore::str_replace(content, "\n", "\n\t");
      ADD_FAILURE()
        << error << "\n"
        << "STDERR Actual: " +
                   shcore::str_replace(std_err, "\n", "\n\t") << "\n"
        << "STDOUT Actual: " +
                   shcore::str_replace(std_out, "\n", "\n\t");
    }
  } else {
    bool found = std_err.find(content) != std::string::npos;

    if (found != expected) {
      std::string error = expected ? "Missing" : "Unexpected";
      error += " Error: " + shcore::str_replace(content, "\n", "\n\t");
      ADD_FAILURE()
        << error << "\n"
        << "STDERR Actual: " +
                   shcore::str_replace(std_err, "\n", "\n\t") << "\n"
        << "STDOUT Actual: " +
                   shcore::str_replace(std_out, "\n", "\n\t");
    }
  }
}

void Shell_test_output_handler::validate_log_content(const std::vector<std::string> &content, bool expected) {
  for (auto &value : content) {
    bool found = false;

    if (std::find_if(log.begin(), log.end(),
                     [&value](const std::string &str) {
                        return str.find(value) != std::string::npos;
                     })
        != log.end()) {
      found = true;
    }

    if (found != expected) {
      std::string error = expected ? "Missing" : "Unexpected";
      error += " LOG: " + value;
      std::string s;
      for (const auto &piece : log)
        s += piece;

      ADD_FAILURE() << error << "\n"
        << "LOG Actual: " + s;
    }
  }

  // Wipe the log here
  wipe_log();
}

void Shell_test_output_handler::validate_log_content(const std::string &content, bool expected) {
  bool found = false;

  if (std::find_if(log.begin(), log.end(),
                    [&content](const std::string &str) {
                      return str.find(content) != std::string::npos;
                    })
                    != log.end()) {
    found = true;
  }

  if (found != expected) {
    std::string error = expected ? "Missing" : "Unexpected";
    error += " LOG: " + content;
    std::string s;
    for (const auto &piece : log)
      s += piece;

    ADD_FAILURE() << error << "\n"
      << "LOG Actual: " + s;
  }

  // Wipe the log here
  wipe_log();
}

void Shell_test_output_handler::debug_print(const std::string& line) {
  full_output << line.c_str() << std::endl;
}

void Shell_test_output_handler::debug_print_header(const std::string& line) {
  std::string splitter(line.length(), '-');

  full_output << splitter.c_str() << std::endl;
  full_output << line.c_str() << std::endl;
  full_output << splitter.c_str() << std::endl;
}

void Shell_test_output_handler::flush_debug_log() {
  full_output.flush();
  std::cerr << full_output.str();;
  full_output.str(std::string());
  full_output.clear();
}


void Shell_core_test_wrapper::connect_classic() {
  execute("\\connect -mc " + _mysql_uri);
}

void Shell_core_test_wrapper::connect_x() {
  execute("\\connect -mx " + _uri);
}

std::string Shell_core_test_wrapper::context_identifier() {
  std::string ret_val;

  auto test_info = info();

  if (test_info) {
    ret_val.append(test_info->test_case_name());
    ret_val.append(".");
    ret_val.append(test_info->name());
  }

  if (!_custom_context.empty())
    ret_val.append(": " + _custom_context);

  return ret_val;
}

void Shell_core_test_wrapper::SetUp() {
  Shell_base_test::SetUp();

  output_handler.debug_print_header(context_identifier());

  // Initializes the options member
  reset_options();

  // Allows derived classes configuring specific options
  debug = false;
  set_options();
  output_handler.debug = debug;

  // Initializes the interactive shell
  reset_shell();

  observe_session_notifications();
}

void Shell_core_test_wrapper::TearDown() {
  ignore_session_notifications();

  if (!_open_sessions.empty()) {
    for (auto entry : _open_sessions) {
      // Prints the session warnings ONLY if TEST_SESSIONS is enabled
      if (g_test_sessions)
        std::cerr << "WARNING: Closing dangling session opened on " << entry.second << std::endl;

<<<<<<< HEAD
      auto session = std::dynamic_pointer_cast<mysqlsh::ShellBaseSession>(entry.first);
      session->close();
=======
      auto session =
          std::dynamic_pointer_cast<mysqlsh::ShellBaseSession>(entry.first);
      if (session) {
        session->close(shcore::Argument_list());
      }
>>>>>>> e399b3e8
    }
    _open_sessions.clear();
  }

  _interactive_shell.reset();
}

void Shell_core_test_wrapper::observe_session_notifications() {
  observe_notification("SN_SESSION_CONNECTED");
  observe_notification("SN_SESSION_CONNECTION_LOST");
  observe_notification("SN_SESSION_CLOSED");
  observe_notification("SN_DEBUGGER");
}

void Shell_core_test_wrapper::ignore_session_notifications() {
  ignore_notification("SN_SESSION_CONNECTED");
  ignore_notification("SN_SESSION_CONNECTION_LOST");
  ignore_notification("SN_SESSION_CLOSED");
  ignore_notification("SN_DEBUGGER");
}


void Shell_core_test_wrapper::handle_notification(const std::string &name, const shcore::Object_bridge_ref& sender, shcore::Value::Map_type_ref data) {
  std::string identifier = context_identifier();

  if (name == "SN_SESSION_CONNECTED") {
    auto position = _open_sessions.find(sender);
    if (position == _open_sessions.end())
      _open_sessions[sender] = identifier;
    // Prints the session warnings ONLY if TEST_SESSIONS is enabled
    else if (g_test_sessions) {
      std::cerr << "WARNING: Reopening session from " << _open_sessions[sender] << " at " << identifier << std::endl;
    }
  } else if (name == "SN_SESSION_CONNECTION_LOST" || name == "SN_SESSION_CLOSED") {
    auto position = _open_sessions.find(sender);
    if (position != _open_sessions.end())
      _open_sessions.erase(position);
    // Prints the session warnings ONLY if TEST_SESSIONS is enabled
    else if (g_test_sessions) {
      std::cerr << "WARNING: Closing a session that was never opened at " << identifier << std::endl;
    }
  }
  else if (name == "SN_DEBUGGER") {
    std::cout << "DEBUG NOTIFICATION: " << data->get_string("value").c_str() << std::endl;
  }
}

shcore::Value Shell_core_test_wrapper::execute(const std::string& code) {
  std::string _code(code);

  std::string executed_input = makeblue("mysql---> " + _code);
  output_handler.debug_print(executed_input);

  if (debug || g_test_debug)
    std::cout << executed_input << std::endl;

  _interactive_shell->process_line(_code);

  return _returned_value;
}

shcore::Value Shell_core_test_wrapper::exec_and_out_equals(const std::string& code, const std::string& out, const std::string& err) {
  std::string expected_output(out);
  std::string expected_error(err);

  if (_interactive_shell->interactive_mode() == shcore::Shell_core::Mode::Python && out.length())
    expected_output += "\n";

  if (_interactive_shell->interactive_mode() == shcore::Shell_core::Mode::Python && err.length())
    expected_error += "\n";

  shcore::Value ret_val = execute(code);

  output_handler.std_out = str_strip(output_handler.std_out, " ");
  output_handler.std_err = str_strip(output_handler.std_err, " ");

  if (expected_output != "*") {
    EXPECT_EQ(expected_output, output_handler.std_out);
  }

  if (expected_error != "*") {
    EXPECT_EQ(expected_error, output_handler.std_err);
  }

  output_handler.wipe_all();

  return ret_val;
}

shcore::Value Shell_core_test_wrapper::exec_and_out_contains(const std::string& code, const std::string& out, const std::string& err) {
  shcore::Value ret_val = execute(code);

  if (out.length()) {
    SCOPED_TRACE("STDOUT missing: " + out);
    SCOPED_TRACE("STDOUT actual: " + output_handler.std_out);
    EXPECT_NE(-1, int(output_handler.std_out.find(out)));
  }

  if (err.length()) {
    SCOPED_TRACE("STDERR missing: " + err);
    SCOPED_TRACE("STDERR actual: " + output_handler.std_err);
    EXPECT_NE(-1, int(output_handler.std_err.find(err)));
  }

  output_handler.wipe_all();

  return ret_val;
}

void Crud_test_wrapper::set_functions(const std::string &functions) {
  std::vector<std::string> str_spl = split_string_chars(functions, ", ", true);
  std::copy(str_spl.begin(), str_spl.end(), std::inserter(_functions, _functions.end()));
}

// Validates only the specified functions are available
// non listed functions are validated for unavailability
void Crud_test_wrapper::ensure_available_functions(const std::string& functions) {
  bool is_js = _interactive_shell->interactive_mode() ==
               shcore::Shell_core::Mode::JavaScript;
  std::vector<std::string> v = split_string_chars(functions, ", ", true);
  std::set<std::string> valid_functions(v.begin(), v.end());

  // Retrieves the active functions on the crud operation
  if (is_js)
    exec_and_out_equals("var real_functions = dir(crud)");
  else
    exec_and_out_equals("real_functions = crud.__members__");

  // Ensures the number of available functions is the expected
  std::stringstream ss;
  ss << valid_functions.size();

  {
    SCOPED_TRACE("Unexpected number of available functions.");
    if (is_js)
      exec_and_out_equals("print(real_functions.length)", ss.str());
    else
      exec_and_out_equals("print(len(real_functions))", ss.str());
  }

  std::set<std::string>::iterator index, end = _functions.end();
  for (index = _functions.begin(); index != end; index++) {
    // If the function is suppossed to be valid it needs to be available on the
    // crud dir
    if (valid_functions.find(*index) != valid_functions.end()) {
      SCOPED_TRACE("Function " + *index + " should be available and is not.");
      if (is_js)
        exec_and_out_equals("print(real_functions.indexOf('" + *index + "') != -1)", "true");
      else
        exec_and_out_equals("index=real_functions.index('" + *index + "')");
    }

    // If not, should not be on the crud dir and calling it should be illegal
    else {
      SCOPED_TRACE("Function " + *index + " should NOT be available.");
      if (is_js)
        exec_and_out_equals("print(real_functions.indexOf('" + *index + "') == -1)", "true");
      else
        exec_and_out_contains("print(real_functions.index('" + *index + "'))", "", "is not in list");

      exec_and_out_contains("crud." + *index + "('');", "", "Forbidden usage of " + *index);
    }
  }
}<|MERGE_RESOLUTION|>--- conflicted
+++ resolved
@@ -309,16 +309,11 @@
       if (g_test_sessions)
         std::cerr << "WARNING: Closing dangling session opened on " << entry.second << std::endl;
 
-<<<<<<< HEAD
-      auto session = std::dynamic_pointer_cast<mysqlsh::ShellBaseSession>(entry.first);
-      session->close();
-=======
       auto session =
           std::dynamic_pointer_cast<mysqlsh::ShellBaseSession>(entry.first);
       if (session) {
-        session->close(shcore::Argument_list());
+        session->close();
       }
->>>>>>> e399b3e8
     }
     _open_sessions.clear();
   }
