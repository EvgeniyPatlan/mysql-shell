/* Copyright (c) 2015, 2017, Oracle and/or its affiliates. All rights reserved.

   This program is free software; you can redistribute it and/or modify
   it under the terms of the GNU General Public License as published by
   the Free Software Foundation; version 2 of the License.

   This program is distributed in the hope that it will be useful,
   but WITHOUT ANY WARRANTY; without even the implied warranty of
   MERCHANTABILITY or FITNESS FOR A PARTICULAR PURPOSE.  See the
   GNU General Public License for more details.

   You should have received a copy of the GNU General Public License
   along with this program; if not, write to the Free Software
   Foundation, Inc., 51 Franklin St, Fifth Floor, Boston, MA  02110-1301  USA */

#include <vector>
#include "unittest/test_utils/server_mock.h"
#include "unittest/test_utils/shell_base_test.h"
#include "mysqlshdk/libs/db/column.h"
#include "utils/utils_general.h"
#include "utils/utils_json.h"
#include "utils/utils_file.h"
#include <fstream>
#include <random>

namespace tests {

// TODO(rennox) This function should be deleted and a UUID should be used
// instead
std::string random_json_name(std::string::size_type length)
{
  std::string alphanum =
    "0123456789abcdefghijklmnopqrstuvwxyzABCDEFGHIJKLMNOPQRSTUVWXYZ";
  std::random_device seed;
  std::mt19937 rng{seed()};
  std::uniform_int_distribution<std::string::size_type> dist(0, alphanum.size() - 1);

  std::string result;
  result.reserve(length);
  while (length--)
    result += alphanum[dist(rng)];

  return result + ".json";
}

Server_mock::Server_mock():_server_listening(false) {
}

std::string Server_mock::create_data_file(const std::vector<testing::Fake_result_data> &data) {
  shcore::JSON_dumper dumper;

  dumper.start_object();
  dumper.append_string("stmts");
  dumper.start_array();

  for (auto result : data) {
    dumper.start_object();
    dumper.append_string("stmt");
    dumper.append_string(result.sql);
    dumper.append_string("result");
    dumper.start_object();
    dumper.append_string("columns");
    dumper.start_array();
    for (size_t index = 0; index < result.names.size(); index++) {
      dumper.start_object();
      dumper.append_string("type");
      dumper.append_string(map_column_type(result.types[index]));
      dumper.append_string("name");
      dumper.append_string(result.names[index]);
      dumper.end_object();
    }
    dumper.end_array();

    dumper.append_string("rows");
    dumper.start_array();
    for (auto row : result.rows) {
      dumper.start_array();
      for(size_t field_index=0; field_index < row.size(); field_index++) {
        auto type = map_column_type(result.types[field_index]);
        if (type == "STRING")
          dumper.append_string(row[field_index]);
        else
          dumper.append_int64(std::stoi(row[field_index]));
      }
      dumper.end_array();
    }
    dumper.end_array();

    dumper.end_object();

    dumper.end_object();
  }

  dumper.end_array();
  dumper.end_object();

  std::string prefix = shcore::get_binary_folder();

#ifdef _WIN32
  std::string name = prefix + "\\" + random_json_name(15);
#else
  std::string name = prefix + "/" + random_json_name(15);
#endif

  if (!shcore::create_file(name, dumper.str()))
    throw std::runtime_error("Error creating Mock Server data file");

  return name;
}

std::string Server_mock::map_column_type(mysqlshdk::db::Type type) {
  switch (type) {
    case mysqlshdk::db::Type::Null:
      return "null";
    case mysqlshdk::db::Type::Date:
    case mysqlshdk::db::Type::NewDate:
    case mysqlshdk::db::Type::Time:
    case mysqlshdk::db::Type::VarChar:
    case mysqlshdk::db::Type::String:
    case mysqlshdk::db::Type::VarString:
    case mysqlshdk::db::Type::TinyBlob:
    case mysqlshdk::db::Type::MediumBlob:
    case mysqlshdk::db::Type::LongBlob:
    case mysqlshdk::db::Type::Blob:
    case mysqlshdk::db::Type::Geometry:
    case mysqlshdk::db::Type::Json:
    case mysqlshdk::db::Type::DateTime:
    case mysqlshdk::db::Type::Timestamp:
    case mysqlshdk::db::Type::Enum:
    case mysqlshdk::db::Type::Set:
      return "STRING";
    case mysqlshdk::db::Type::NewDecimal:
    case mysqlshdk::db::Type::Float:
    case mysqlshdk::db::Type::LongLong:
    case mysqlshdk::db::Type::Double:
      return "LONGLONG";
    case mysqlshdk::db::Type::Decimal:
    case mysqlshdk::db::Type::Year:
    case mysqlshdk::db::Type::Short:
    case mysqlshdk::db::Type::Int24:
    case mysqlshdk::db::Type::Long:
      return "LONG";
    case mysqlshdk::db::Type::Tiny:
    case mysqlshdk::db::Type::Bit:
      return "TINY";
  }

  throw std::runtime_error("Invalid column type found");

  return "";
}

std::string Server_mock::get_path_to_binary() {

  std::string command;

  std::string prefix = shcore::get_binary_folder();

#ifdef _WIN32
  command = prefix + "\\" + "mysql_server_mock.exe";
#else
  command = prefix + "/" + "mysql_server_mock";
#endif

  return command;
}

<<<<<<< HEAD
void Server_mock::start(int port, const std::vector<testing::Fake_result_data> &data) {
  _port = port;
  _query_file = create_data_file(data);
  _binary_path = get_path_to_binary();
=======
void Server_mock::start(int port, const std::vector<Fake_result_data> &data) {
  std::string binary_path = get_path_to_binary();
  std::string data_path = create_data_file(data);
  std::string strport = std::to_string(port);

  std::vector<const char *> args = {
    binary_path.c_str(),
    data_path.c_str(),
    strport.c_str(),
    NULL
  };
>>>>>>> 5daca00c

  _thread = std::shared_ptr<std::thread>(
    new std::thread([this, args](){
      try {
<<<<<<< HEAD
        std::vector<const char *> args_script = {
          _binary_path.c_str(),
          _query_file.c_str(),
          std::to_string(_port).c_str(),
          NULL
        };

        _process.reset(new shcore::Process_launcher (&args_script[0]));
=======
        _server.lock();

        _process.reset(new ngcommon::Process_launcher(&args[0]));
>>>>>>> 5daca00c
        _process->start();

        char c;
        while (_process->read(&c, 1) > 0) {
          _server_output += c;
          if (_server_output.find("Starting to handle connections") !=
              std::string::npos) {
            if (!_server_listening) {
              _server_listening = true;
              _server.unlock();
            }
          }
        }

        _process->wait();

        // If the server is not listening, it is still locked
        if (!_server_listening)
          _server.unlock();
      }
      catch (const std::exception& e) {
        std::cout << e.what() << std::endl;
      }
    }));

  // This delay is required to guarantee the _server is locked first on the
  // mock server thread
#ifdef _WIN32
  Sleep(5);
#else
  usleep(5000);
#endif
  _server.lock();

  // Deletes the temporary data file
  shcore::delete_file(data_path);

  if (!_server_listening)
    throw std::runtime_error(_server_output);
  _server.unlock();
}

void Server_mock::stop() {
  _thread->join();
}

}<|MERGE_RESOLUTION|>--- conflicted
+++ resolved
@@ -165,13 +165,7 @@
   return command;
 }
 
-<<<<<<< HEAD
 void Server_mock::start(int port, const std::vector<testing::Fake_result_data> &data) {
-  _port = port;
-  _query_file = create_data_file(data);
-  _binary_path = get_path_to_binary();
-=======
-void Server_mock::start(int port, const std::vector<Fake_result_data> &data) {
   std::string binary_path = get_path_to_binary();
   std::string data_path = create_data_file(data);
   std::string strport = std::to_string(port);
@@ -182,25 +176,13 @@
     strport.c_str(),
     NULL
   };
->>>>>>> 5daca00c
 
   _thread = std::shared_ptr<std::thread>(
     new std::thread([this, args](){
       try {
-<<<<<<< HEAD
-        std::vector<const char *> args_script = {
-          _binary_path.c_str(),
-          _query_file.c_str(),
-          std::to_string(_port).c_str(),
-          NULL
-        };
-
-        _process.reset(new shcore::Process_launcher (&args_script[0]));
-=======
         _server.lock();
 
-        _process.reset(new ngcommon::Process_launcher(&args[0]));
->>>>>>> 5daca00c
+        _process.reset(new shcore::Process_launcher(&args[0]));
         _process->start();
 
         char c;
