--- conflicted
+++ resolved
@@ -123,7 +123,6 @@
   }
 }
 
-<<<<<<< HEAD
 TEST_F(Command_line_test, bug24967838) {
   // Check if processor is available
   ASSERT_NE(system(NULL), 0);
@@ -164,13 +163,11 @@
   }
 }
 
-=======
 // The following test is temporarily disabled in Windows.
 // There's a bug in the shell which is not recognizing (.) as 'localhost'
 // Resulting in the following failure in Windows:
 // Conflicting options: socket can not be used if host is not 'localhost'.
 #ifndef _WIN32
->>>>>>> 3210996c
 TEST_F(Command_line_test, bug26970629) {
   std::string variable;
   std::string host;
