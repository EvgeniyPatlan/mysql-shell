/*
* Copyright (c) 2015, 2017, Oracle and/or its affiliates. All rights reserved.
*
* This program is free software; you can redistribute it and/or
* modify it under the terms of the GNU General Public License as
* published by the Free Software Foundation; version 2 of the
* License.
*
* This program is distributed in the hope that it will be useful,
* but WITHOUT ANY WARRANTY; without even the implied warranty of
* MERCHANTABILITY or FITNESS FOR A PARTICULAR PURPOSE. See the
* GNU General Public License for more details.
*
* You should have received a copy of the GNU General Public License
* along with this program; if not, write to the Free Software
* Foundation, Inc., 51 Franklin St, Fifth Floor, Boston, MA
* 02110-1301  USA
*/

#include <algorithm>
#include "modules/adminapi/mod_dba_sql.h"
#include "modules/mod_shell.h"
#include "modules/mod_mysql_session.h"
#include "shell_script_tester.h"
#include "utils/utils_general.h"
#include "mysqlshdk/libs/utils/utils_string.h"
#include "utils/utils_file.h"

namespace shcore {
class Shell_py_dba_tests : public Shell_py_script_tester {
protected:
  bool _have_ssl;
<<<<<<< HEAD
  std::string _sandbox_share;

=======
  static bool have_sandboxes;
>>>>>>> f3d798a1
  // You can define per-test set-up and tear-down logic as usual.
  virtual void SetUp() {
    if (!have_sandboxes) {
      FAIL();
    }

    Shell_py_script_tester::SetUp();

    // All of the test cases share the same config folder
    // and setup script
    set_config_folder("py_devapi");
    set_setup_script("setup.py");
  }

  void backup_sandbox_configurations() {
    shcore::copy_file(_sandbox_cnf_1, _sandbox_cnf_1_bkp);
    shcore::copy_file(_sandbox_cnf_2, _sandbox_cnf_2_bkp);
    shcore::copy_file(_sandbox_cnf_3, _sandbox_cnf_3_bkp);
  }

  void restore_sandbox_configuration(int port) {
    if (port == _mysql_sandbox_nport1)
      shcore::copy_file(_sandbox_cnf_1_bkp, _sandbox_cnf_1);
    else if (port == _mysql_sandbox_nport2)
      shcore::copy_file(_sandbox_cnf_2_bkp, _sandbox_cnf_2);
    else if (port == _mysql_sandbox_nport3)
      shcore::copy_file(_sandbox_cnf_3_bkp, _sandbox_cnf_3);
  }

  virtual void set_defaults() {
    Shell_py_script_tester::set_defaults();

    std::string user, host, password;
    auto connection_options = shcore::get_connection_options(_uri);

    if (connection_options.has_user())
      user = connection_options.get_user();

    if (connection_options.has_host())
      host = connection_options.get_host();

    if (connection_options.has_password())
      password = connection_options.get_password();

    std::string mysql_uri = "mysql://";
    std::string have_ssl;
    _have_ssl = false;

    if (_port.empty())
      _port = "33060";

    if (_port.empty()) {
      _port = "33060";
    }
    if (_mysql_port.empty()) {
      _mysql_port = "3306";
    }

    std::string code = "__user = '" + user + "';";
    exec_and_out_equals(code);
    code = "__pwd = '" + password + "';";
    exec_and_out_equals(code);
    code = "__host = '" + host + "';";
    exec_and_out_equals(code);
    code = "__port = " + _port + ";";
    exec_and_out_equals(code);
    code = "__schema = 'mysql';";
    exec_and_out_equals(code);
    code = "__uri = '" + user + "@" + host + ":" + _port + "';";
    exec_and_out_equals(code);
    code = "__xhost_port = '" + host + ":" + _port + "';";
    exec_and_out_equals(code);
    if (_mysql_port.empty()) {
      code = "__host_port = '" + host + ":3306';";
      exec_and_out_equals(code);
      code = "__mysql_port = 3306;";
      exec_and_out_equals(code);
    } else {
      code = "__host_port = '" + host + ":" + _mysql_port + "';";
      exec_and_out_equals(code);
      code = "__mysql_port = " + _mysql_port + ";";
      exec_and_out_equals(code);
      code = "__mysql_sandbox_port1 = " + _mysql_sandbox_port1 + ";";
      exec_and_out_equals(code);
      code = "__mysql_sandbox_port2 = " + _mysql_sandbox_port2 + ";";
      exec_and_out_equals(code);
      code = "__mysql_sandbox_port3 = " + _mysql_sandbox_port3 + ";";
      exec_and_out_equals(code);
      code = "uri1 = 'localhost:" + _mysql_sandbox_port1 + "'";
      exec_and_out_equals(code);
      code = "uri2 = 'localhost:" + _mysql_sandbox_port2 + "'";
      exec_and_out_equals(code);
      code = "uri3 = 'localhost:" + _mysql_sandbox_port3 + "'";
      exec_and_out_equals(code);
    }
    std::string str_have_ssl = _have_ssl ? "True" : "False";
    code = "__have_ssl = " + str_have_ssl + ";";
    exec_and_out_equals(code);

    code = "localhost = 'localhost'";
    exec_and_out_equals(code);
    code =
        "add_instance_options = {'HOST':localhost, 'port': 0000, "
        "'PASSWORD':'root'};";
    exec_and_out_equals(code);

    if (_have_ssl) {
      code = "add_instance_extra_opts = {'memberSslMode': 'REQUIRED'}";
      exec_and_out_equals(code);
      code = "__ssl_mode = 'REQUIRED'";
    } else {
      code = "add_instance_extra_opts = {'memberSslMode': 'DISABLED'}";
      exec_and_out_equals(code);
      code = "__ssl_mode = 'DISABLED'";
    }
    exec_and_out_equals(code);

    _sandbox_share = _sandbox_dir + _path_splitter + "sandbox.share";

#ifdef _WIN32
    code = "__path_splitter = '\\\\';";
    exec_and_out_equals(code);
    auto tokens = shcore::split_string(_sandbox_dir, "\\");
    if (!tokens.at(tokens.size() - 1).empty())
      tokens.push_back("");

    // The sandbox dir for C++
    _sandbox_dir = shcore::str_join(tokens, "\\");

    // The sandbox dir for PY
    code = "__sandbox_dir = '" + shcore::str_join(tokens, "\\\\") + "';";
    exec_and_out_equals(code);

    // output sandbox dir
    _output_tokens["__output_sandbox_dir"] = shcore::str_join(tokens, "\\");

    tokens = shcore::split_string(_sandbox_share, "\\");
    code = "__sandbox_share = '" +
      shcore::str_join(tokens, "\\\\") + "'";
    exec_and_out_equals(code);
#else
    code = "__path_splitter = '/';";
    exec_and_out_equals(code);
    if (_sandbox_dir.back() != '/') {
      code = "__sandbox_dir = '" + _sandbox_dir + "/';";
      exec_and_out_equals(code);
      code = "__output_sandbox_dir = '" + _sandbox_dir + "/';";
      exec_and_out_equals(code);
    } else {
      code = "__sandbox_dir = '" + _sandbox_dir + "';";
      exec_and_out_equals(code);
      code = "__output_sandbox_dir = '" + _sandbox_dir + "';";
      exec_and_out_equals(code);
    }

    code = "__sandbox_share = '" + _sandbox_share + "';";
    exec_and_out_equals(code);
#endif

    code = "__uripwd = '" + user + ":" + password + "@" + host + ":" + _port + "';";
    exec_and_out_equals(code);
    code = "__displayuri = '" + user + "@" + host + ":" + _port + "';";
    exec_and_out_equals(code);
    code = "__displayuridb = '" + user + "@" + host + ":" + _port + "/mysql';";
    exec_and_out_equals(code);
    code = "import os";
  }

};

bool Shell_py_dba_tests::have_sandboxes = true;

TEST_F(Shell_py_dba_tests, no_active_session_error) {
  _options->wizards = false;
  reset_shell();

  execute("c = dba.get_cluster()");
  MY_EXPECT_STDERR_CONTAINS("SystemError: LogicError: The Metadata is inaccessible, an active session is required");

  execute("dba.verbose = True");
  MY_EXPECT_STDERR_CONTAINS("SystemError: LogicError: The Metadata is inaccessible, an active session is required");

}

TEST_F(Shell_py_dba_tests, no_interactive_sandboxes) {
  _options->wizards = false;
  reset_shell();

  execute("dba.verbose = True");

  // Create directory with space and quotes in name to test.
#ifdef _WIN32
  std::string path_splitter = "\\";
#else
  std::string path_splitter = "/";
#endif
  // Note: not tested with " in the folder name because windows does not
  // support the creation of directories with: <>:"/\|?*
  std::string dir = _sandbox_dir + path_splitter + "foo  \' bar";
  shcore::ensure_dir_exists(dir);

  // Create directory with long name (> 89 char).
  std::string dir_long = _sandbox_dir + path_splitter +
      "01234567891123456789212345678931234567894123456789"
          "5123456789612345678971234567898123456789";
  shcore::ensure_dir_exists(dir_long);

  validate_interactive("dba_sandboxes.py");

  // Remove previously created directories.
  shcore::remove_directory(dir);
  shcore::remove_directory(dir_long);
}

// Regression test for a bug on checkInstanceConfiguration() which
// was requiring an active session to the metadata which is not
// required by design
TEST_F(Shell_py_dba_tests, dba_check_instance_configuration_session) {
  validate_interactive("dba_check_instance_configuration_session.py");
}

// This will deploy the sandbox instances to be recycled by all tests
// NOTE the previous tests require the sandboxes to NOT be deployed, that's why
// this test is not the first one
TEST_F(Shell_py_dba_tests, no_interactive_deploy_instances) {
  _options->wizards = false;
  reset_shell();

  execute("dba.verbose = True");

  validate_interactive("dba_reset_or_deploy.py");

<<<<<<< HEAD
  backup_sandbox_configurations();
  shcore::create_file(_sandbox_share, "");
=======
  if (::testing::Test::HasFailure())
    have_sandboxes = false;
>>>>>>> f3d798a1
}

TEST_F(Shell_py_dba_tests, no_interactive_classic_global_dba) {
  std::string bad_config = "[mysqld]\ngtid_mode = OFF\n";
  create_file("mybad.cnf", bad_config);

  _options->wizards = false;
  reset_shell();

  execute("\\connect -mc root:root@localhost:" + _mysql_sandbox_port1 + "");

  // Validates error conditions on create, get and drop cluster
  // Lets the cluster created
  validate_interactive("dba_no_interactive.py");

  execute("session.close();");
}

TEST_F(Shell_py_dba_tests, no_interactive_classic_global_cluster) {
  _options->wizards = false;
  reset_shell();

  execute("\\connect -mc root:root@localhost:" + _mysql_sandbox_port1 + "");
  // Tests cluster functionality, adding, removing instances
  // error conditions
  // Lets the cluster empty
  validate_interactive("dba_cluster_no_interactive.py");

  execute("session.close()");
}

TEST_F(Shell_py_dba_tests, no_interactive_classic_global_cluster_multimaster) {
  _options->wizards = false;
  reset_shell();

  execute("\\connect -mc root:root@localhost:" + _mysql_sandbox_port1 + "");
  // Tests cluster functionality, adding, removing instances
  // error conditions
  // Lets the cluster empty
  validate_interactive("dba_cluster_multimaster_no_interactive.py");

  execute("session.close();");
}

TEST_F(Shell_py_dba_tests, interactive_classic_global_dba) {
  //IMPORTANT NOTE: This test fixture requires non sandbox server as the base
  // server.
  std::string bad_config = "[mysqld]\ngtid_mode = OFF\n";
  create_file("mybad.cnf", bad_config);

  _options->interactive = true;
  reset_shell();

  execute("\\connect -mc root:root@localhost:" + _mysql_sandbox_port1 + "");

  //@# Dba: checkInstanceConfiguration error
  output_handler.passwords.push_back("root");

  //@<OUT> Dba: checkInstanceConfiguration ok 1
  output_handler.passwords.push_back("root");

  //@<OUT> Dba: checkInstanceConfiguration report with errors
  output_handler.passwords.push_back("root");

  // TODO(rennox): This test case is not reliable since requires
  // that no my.cnf exist on the default paths
  //@<OUT> Dba: configureLocalInstance error 2
  //output_handler.passwords.push_back(_pwd);
  //output_handler.prompts.push_back("");

  //@<OUT> Dba: configureLocalInstance error 3
  output_handler.passwords.push_back("root");

  //@ Dba: configureLocalInstance not enough privileges 1
  output_handler.passwords.push_back(""); // Please provide the password for missingprivileges@...
  output_handler.prompts.push_back("1");  // Please select an option [1]: 1
  output_handler.passwords.push_back(""); // Password for new account:
  output_handler.passwords.push_back(""); // confirm password

  //@ Dba: configureLocalInstance not enough privileges 2
  output_handler.passwords.push_back(""); // Please provide the password for missingprivileges@...

  //@ Dba: configureLocalInstance not enough privileges 3
  output_handler.passwords.push_back(""); // Please provide the password for missingprivileges@...
  output_handler.prompts.push_back("2");  // Please select an option [1]: 2
  output_handler.prompts.push_back("missingprivileges@'%'"); // Please provide an account name (e.g: icroot@%) to have it created with the necessary privileges or leave empty and press Enter to cancel.
  output_handler.passwords.push_back(""); // Password for new account:
  output_handler.passwords.push_back(""); // confirm password

  //@<OUT> Dba: configureLocalInstance updating config file
  output_handler.passwords.push_back("root");

  //@<OUT> Dba: configureLocalInstance create different admin user
  output_handler.passwords.push_back("");  // Pass for mydba
  output_handler.prompts.push_back("2");  // Option (account with diff name)
  output_handler.prompts.push_back("dba_test");  // account name
  output_handler.passwords.push_back("");  // account pass
  output_handler.passwords.push_back("");  // account pass confirmation

  //@<OUT> Dba: configureLocalInstance create existing valid admin user
  output_handler.passwords.push_back("");  // Pass for mydba
  output_handler.prompts.push_back("2");  // Option (account with diff name)
  output_handler.prompts.push_back("dba_test");  // account name
  output_handler.passwords.push_back("");  // account pass
  output_handler.passwords.push_back("");  // account pass confirmation

  //@<OUT> Dba: configureLocalInstance create existing invalid admin user
  output_handler.passwords.push_back("");  // Pass for mydba
  output_handler.prompts.push_back("2");  // Option (account with diff name)
  output_handler.prompts.push_back("dba_test");  // account name
  output_handler.passwords.push_back("");  // account pass
  output_handler.passwords.push_back("");  // account pass confirmation

  // Validates error conditions on create, get and drop cluster
  // Lets the cluster created
  validate_interactive("dba_interactive.py");
}

TEST_F(Shell_py_dba_tests, interactive_classic_global_cluster) {
  _options->interactive = true;
  reset_shell();

  execute("\\connect -mc root:root@localhost:" + _mysql_sandbox_port1 + "");

  //@# Cluster: rejoin_instance with interaction, error
  output_handler.passwords.push_back("n");

  //@# Cluster: rejoin_instance with interaction, error 2
  output_handler.passwords.push_back("n");

  //@<OUT> Cluster: rejoin_instance with interaction, ok
  output_handler.passwords.push_back("root");

  // Tests cluster functionality, adding, removing instances
  // error conditions
  // Lets the cluster empty
  validate_interactive("dba_cluster_interactive.py");

  execute("session.close();");
}

TEST_F(Shell_py_dba_tests, interactive_classic_global_cluster_multimaster) {
  _options->interactive = true;
  reset_shell();

  execute("\\connect -mc root:root@localhost:" + _mysql_sandbox_port1 + "");

  //@<OUT> Dba: createCluster multiMaster with interaction, cancel
  output_handler.prompts.push_back("no");

  //@<OUT> Dba: createCluster multiMaster with interaction, ok
  output_handler.prompts.push_back("yes");

  //@<OUT> Dba: createCluster multiMaster with interaction 2, ok
  output_handler.prompts.push_back("yes");

  //@# Cluster: rejoin_instance with interaction, error
  output_handler.passwords.push_back("n");

  //@# Cluster: rejoin_instance with interaction, error 2
  output_handler.passwords.push_back("n");

  //@<OUT> Cluster: rejoin_instance with interaction, ok
  output_handler.passwords.push_back("root");

  output_handler.set_log_level(ngcommon::Logger::LOG_INFO);

  // Tests cluster functionality, adding, removing instances
  // error conditions
  // Lets the cluster empty
  validate_interactive("dba_cluster_multimaster_interactive.py");

  std::vector<std::string> log = {
      "The MySQL InnoDB cluster is going to be setup in advanced Multi-Master "
      "Mode. Consult its requirements and limitations in "
      "https://dev.mysql.com/doc/refman/en/group-replication-limitations.html"};

  MY_EXPECT_LOG_CONTAINS(log);

  execute("session.close();");
}

TEST_F(Shell_py_dba_tests, DISABLED_configure_local_instance) {
  _options->wizards = false;
  reset_shell();


  // Ensures the three sandboxes contain no group group_replication
  // configuration
  remove_from_cfg_file(_sandbox_cnf_1, "group_replication");
  remove_from_cfg_file(_sandbox_cnf_2, "group_replication");
  remove_from_cfg_file(_sandbox_cnf_3, "group_replication");

  validate_interactive("dba_configure_local_instance.py");

  // Cleans up the cfg file for the third instance
  execute("");

  // Restores the CGF of the thord sandbox
  std::string stop_options = "{'password': 'root',"
                              "'sandboxDir': __sandbox_dir}";
  execute("dba.stop_sandbox_instance(__mysql_sandbox_port3, " +
                                     stop_options + ")");

  restore_sandbox_configuration(_mysql_sandbox_nport3);
}

TEST_F(Shell_py_dba_tests, force_quorum) {
  _options->wizards = false;
  reset_shell();

  validate_interactive("dba_cluster_force_quorum.py");
}

TEST_F(Shell_py_dba_tests, force_quorum_interactive) {
  _options->interactive = true;
  reset_shell();

  //@ Cluster.forceQuorumUsingPartitionOf error interactive
  output_handler.passwords.push_back("root");

  //@ Cluster.forceQuorumUsingPartitionOf success
  output_handler.passwords.push_back("root");

  validate_interactive("dba_cluster_force_quorum_interactive.py");
}

TEST_F(Shell_py_dba_tests, reboot_cluster) {
  _options->wizards = false;
  reset_shell();

  validate_interactive("dba_reboot_cluster.py");
}

TEST_F(Shell_py_dba_tests, reboot_cluster_interactive) {
  _options->interactive = true;
  reset_shell();

  //@ Dba.rebootClusterFromCompleteOutage success
  output_handler.prompts.push_back("y");
  output_handler.prompts.push_back("y");

  validate_interactive("dba_reboot_cluster_interactive.py");
}

TEST_F(Shell_py_dba_tests, cluster_misconfigurations) {
  _options->wizards = false;
  reset_shell();
  output_handler.set_log_level(ngcommon::Logger::LOG_WARNING);

  validate_interactive("dba_cluster_misconfigurations.py");

  std::vector<std::string> log = {
    "DBA: root@localhost:" + _mysql_sandbox_port1 + " : Server variable binlog_format was changed from 'MIXED' to 'ROW'",
    "DBA: root@localhost:" + _mysql_sandbox_port1 + " : Server variable binlog_checksum was changed from 'CRC32' to 'NONE'"};

  MY_EXPECT_LOG_CONTAINS(log);
}

TEST_F(Shell_py_dba_tests, cluster_misconfigurations_interactive) {
  _options->interactive = true;
  reset_shell();

  output_handler.set_log_level(ngcommon::Logger::LOG_WARNING);

  //@<OUT> Dba.createCluster: cancel
  output_handler.prompts.push_back("n");

  //@<OUT> Dba.createCluster: ok
  output_handler.prompts.push_back("y");

  validate_interactive("dba_cluster_misconfigurations_interactive.py");

  std::vector<std::string> log = {
    "DBA: root@localhost:" + _mysql_sandbox_port1 + " : Server variable binlog_format was changed from 'MIXED' to 'ROW'",
    "DBA: root@localhost:" + _mysql_sandbox_port1 + " : Server variable binlog_checksum was changed from 'CRC32' to 'NONE'"};

  MY_EXPECT_LOG_CONTAINS(log);
}

TEST_F(Shell_py_dba_tests, cluster_no_misconfigurations) {
  _options->wizards = false;
  reset_shell();
  output_handler.set_log_level(ngcommon::Logger::LOG_WARNING);

  validate_interactive("dba_cluster_no_misconfigurations.py");

  std::vector<std::string> log = {
    "DBA: root@localhost:" + _mysql_sandbox_port1 + " : Server variable binlog_format was changed from 'MIXED' to 'ROW'",
    "DBA: root@localhost:" + _mysql_sandbox_port1 + " : Server variable binlog_checksum was changed from 'CRC32' to 'NONE'"};

  MY_EXPECT_LOG_NOT_CONTAINS(log);
}

TEST_F(Shell_py_dba_tests, cluster_no_misconfigurations_interactive) {
  _options->interactive = true;
  reset_shell();

  output_handler.set_log_level(ngcommon::Logger::LOG_WARNING);

  validate_interactive("dba_cluster_no_misconfigurations_interactive.py");

  std::vector<std::string> log = {
    "DBA: root@localhost:" + _mysql_sandbox_port1 + " : Server variable binlog_format was changed from 'MIXED' to 'ROW'",
    "DBA: root@localhost:" + _mysql_sandbox_port1 + " : Server variable binlog_checksum was changed from 'CRC32' to 'NONE'"};

  MY_EXPECT_LOG_NOT_CONTAINS(log);
}

TEST_F(Shell_py_dba_tests, no_interactive_drop_metadata_schema) {
  _options->wizards = false;
  reset_shell();

  validate_interactive("dba_drop_metadata_no_interactive.py");
}

TEST_F(Shell_py_dba_tests, dba_cluster_add_instance) {
  _options->wizards = false;
  reset_shell();
  validate_interactive("dba_cluster_add_instance.py");
}

TEST_F(Shell_py_dba_tests, dba_cluster_remove_instance) {
  _options->wizards = false;
  reset_shell();
  // Regression for Bug #25404009
  validate_interactive("dba_cluster_remove_instance.py");
}

TEST_F(Shell_py_dba_tests, dba_cluster_rejoin_instance) {
  _options->wizards = false;
  reset_shell();
  // Regression for Bug #25786495
  validate_interactive("dba_cluster_rejoin_instance.py");
}

TEST_F(Shell_py_dba_tests, dba_cluster_check_instance_state) {
  validate_interactive("dba_cluster_check_instance_state.py");
}

TEST_F(Shell_py_dba_tests, interactive_drop_metadata_schema) {
  _options->interactive = true;
  reset_shell();

  //@# drop metadata: no user response
  output_handler.prompts.push_back("");

  //@# drop metadata: user response no
  output_handler.prompts.push_back("n");

  //@# drop metadata: user response yes
  output_handler.prompts.push_back("y");

  validate_interactive("dba_drop_metadata_interactive.py");
}

TEST_F(Shell_py_dba_tests, dba_cluster_change_topology_type) {
  _options->wizards = false;
  reset_shell();

  validate_interactive("dba_cluster_change_topology_type.py");
}

TEST_F(Shell_py_dba_tests, dba_cluster_rpl_user_password) {
  _options->wizards = false;
  reset_shell();

#ifdef _WIN32
  execute("__plugin='validate_password.dll'");
#else
  execute("__plugin='validate_password.so'");
#endif


  validate_interactive("dba_cluster_rpl_user_password.py");
}

TEST_F(Shell_py_dba_tests, dba_cluster_session) {
  _options->wizards = false;
  reset_shell();

  validate_interactive("dba_cluster_session.py");
}

TEST_F(Shell_py_dba_tests, no_interactive_rpl_filter_check) {
  _options->wizards = false;
  reset_shell();

  // Execute setup script to be able to use smart deployment functions.
  execute_setup();

  // Deployment of new sandbox instances.
  // In order to avoid the following bug we ensure the sandboxes are freshly deployed:
  // BUG #25071492: SERVER SESSION ASSERT FAILURE ON SERVER RESTART
  //execute("cleanup_sandboxes(True)");
  execute("deployed1 = reset_or_deploy_sandbox(__mysql_sandbox_port1)");
  execute("deployed2 = reset_or_deploy_sandbox(__mysql_sandbox_port2)");
  execute("deployed3 = reset_or_deploy_sandbox(__mysql_sandbox_port3)");

#ifdef _WIN32
  std::string path_splitter = "\\";
#else
  std::string path_splitter = "/";
#endif

  // Restart sandbox instances with specific binlog filtering option.
  std::string stop_options = "{'password': 'root',"
                              "'sandboxDir': __sandbox_dir}";
  std::string cfgpath1 = _sandbox_dir + path_splitter + _mysql_sandbox_port1
      + path_splitter + "my.cnf";
  execute("dba.stop_sandbox_instance(__mysql_sandbox_port1, " +
                                     stop_options + ")");
  add_to_cfg_file(cfgpath1, "[mysqld]\nbinlog-do-db=db1,"
                            "mysql_innodb_cluster_metadata,db2");
  execute("try_restart_sandbox(__mysql_sandbox_port1)");
  std::string cfgpath2 = _sandbox_dir + path_splitter + _mysql_sandbox_port2
      + path_splitter + "my.cnf";
  execute("dba.stop_sandbox_instance(__mysql_sandbox_port2, " +
                                     stop_options + ")");

  add_to_cfg_file(cfgpath2, "[mysqld]\nbinlog-do-db=db1,db2");
  execute("try_restart_sandbox(__mysql_sandbox_port2)");
  std::string cfgpath3 = _sandbox_dir + path_splitter + _mysql_sandbox_port3
      + path_splitter + "my.cnf";
  execute("dba.stop_sandbox_instance(__mysql_sandbox_port3, " +
                                     stop_options + ")");
  add_to_cfg_file(cfgpath3, "[mysqld]\nbinlog-ignore-db=db1,"
                            "mysql_innodb_cluster_metadata,db2");
  execute("try_restart_sandbox(__mysql_sandbox_port3)");

  // Validate test script.
  validate_interactive("dba_rpl_filter_check_no_interactive.py");

  // Restart sandbox instances without specific binlog filtering option.
  execute("dba.stop_sandbox_instance(__mysql_sandbox_port1, " +
                                     stop_options + ")");
  //remove_from_cfg_file(cfgpath1, "binlog-do-db");
  //execute("try_restart_sandbox(__mysql_sandbox_port1)");
  execute("dba.stop_sandbox_instance(__mysql_sandbox_port2, " +
                                     stop_options + ")");
  //remove_from_cfg_file(cfgpath2, "binlog-do-db");
  //execute("try_restart_sandbox(__mysql_sandbox_port2)");
  execute("dba.stop_sandbox_instance(__mysql_sandbox_port3, " +
                                     stop_options + ")");
  //remove_from_cfg_file(cfgpath3, "binlog-ignore-db");
  //execute("try_restart_sandbox(__mysql_sandbox_port3)");

  restore_sandbox_configuration(_mysql_sandbox_nport1);
  restore_sandbox_configuration(_mysql_sandbox_nport2);
  restore_sandbox_configuration(_mysql_sandbox_nport3);

  // Clean deployed sandbox.
  execute("cleanup_or_reset_sandbox(__mysql_sandbox_port1, deployed1)");
  execute("cleanup_or_reset_sandbox(__mysql_sandbox_port2, deployed2)");
  execute("cleanup_or_reset_sandbox(__mysql_sandbox_port3, deployed3)");
}

TEST_F(Shell_py_dba_tests, dba_cluster_mts) {
  _options->wizards = false;
  reset_shell();

  std::string bad_config = "[mysqld]\ngtid_mode = OFF\n";
  create_file("mybad.cnf", bad_config);

  validate_interactive("dba_cluster_mts.py");
}

TEST_F(Shell_py_dba_tests, dba_configure_new_instance) {
  // Regression for BUG#26818744 : MYSQL SHELL DOESN'T ADD THE SERVER_ID ANYMORE
  _options->wizards = false;
  reset_shell();

  // Execute setup script to be able to use smart deployment functions.
  execute_setup();

  // Clean and delete all sandboxes.
  execute("cleanup_sandboxes(True)");

  // Deploy new sandbox instances (required for this test).
  execute("deployed_here = reset_or_deploy_sandboxes()");

  // Remove the server id information from the configuration files.
  remove_from_cfg_file(_sandbox_cnf_1, "server_id");
  remove_from_cfg_file(_sandbox_cnf_2, "server_id");
  remove_from_cfg_file(_sandbox_cnf_3, "server_id");

  // Restart sandbox instances.
  std::string stop_options = "{'password': 'root',"
                             "'sandboxDir': __sandbox_dir}";
  execute("dba.stop_sandbox_instance(__mysql_sandbox_port1, " + stop_options +
      ")");
  execute("try_restart_sandbox(__mysql_sandbox_port1)");
  execute("dba.stop_sandbox_instance(__mysql_sandbox_port2, " + stop_options +
      ")");
  execute("try_restart_sandbox(__mysql_sandbox_port2)");
  execute("dba.stop_sandbox_instance(__mysql_sandbox_port3, " + stop_options +
      ")");
  execute("try_restart_sandbox(__mysql_sandbox_port3)");

  // Test the configuration of a cluster.
  validate_interactive("dba_configure_new_instance.py");

  // Clean up sandboxes.
  execute("cleanup_sandboxes(deployed_here)");
}

TEST_F(Shell_py_dba_tests, dba_help) {
  validate_interactive("dba_help.py");
}

TEST_F(Shell_py_dba_tests, dba_cluster_help) {
  validate_interactive("dba_cluster_help.py");
}

TEST_F(Shell_py_dba_tests, no_interactive_delete_instances) {
  _options->wizards = false;
  reset_shell();

  enable_debug();

  // Execute setup script to be able to use smart deployment functions.
  execute_setup();

  execute("cleanup_sandboxes(True)");

  shcore::delete_file(_sandbox_share);
  shcore::delete_file(_sandbox_cnf_1_bkp);
  shcore::delete_file(_sandbox_cnf_2_bkp);
  shcore::delete_file(_sandbox_cnf_3_bkp);
}

}<|MERGE_RESOLUTION|>--- conflicted
+++ resolved
@@ -30,12 +30,9 @@
 class Shell_py_dba_tests : public Shell_py_script_tester {
 protected:
   bool _have_ssl;
-<<<<<<< HEAD
   std::string _sandbox_share;
-
-=======
   static bool have_sandboxes;
->>>>>>> f3d798a1
+
   // You can define per-test set-up and tear-down logic as usual.
   virtual void SetUp() {
     if (!have_sandboxes) {
@@ -268,13 +265,11 @@
 
   validate_interactive("dba_reset_or_deploy.py");
 
-<<<<<<< HEAD
   backup_sandbox_configurations();
   shcore::create_file(_sandbox_share, "");
-=======
+
   if (::testing::Test::HasFailure())
     have_sandboxes = false;
->>>>>>> f3d798a1
 }
 
 TEST_F(Shell_py_dba_tests, no_interactive_classic_global_dba) {
